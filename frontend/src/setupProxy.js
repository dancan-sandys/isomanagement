<<<<<<< HEAD
const { createProxyMiddleware } = require('http-proxy-middleware');

module.exports = function(app) {
  console.log('Setting up proxy middleware...');
  
  app.use(
    '/api/v1',
    createProxyMiddleware({
      target: 'http://localhost:8000',
      changeOrigin: true,
      secure: false,
      logLevel: 'debug',
      onProxyReq: (proxyReq, req, res) => {
        // Ensure the full path is preserved
        if (!proxyReq.path.startsWith('/api/v1')) {
          proxyReq.path = '/api/v1' + proxyReq.path;
        }
        console.log('🚀 Proxying request:', req.method, req.url, '→', proxyReq.path);
        console.log('🎯 Target URL:', proxyReq.getHeader('host'));
      },
      onError: (err, req, res) => {
        console.error('❌ Proxy error:', err.message);
        console.error('🔍 Error details:', err);
      },
      onProxyRes: (proxyRes, req, res) => {
        console.log('✅ Proxy response:', proxyRes.statusCode, req.url);
      }
    })
  );
  
  console.log('✅ Proxy middleware setup complete');
};
=======
const { createProxyMiddleware } = require('http-proxy-middleware');

module.exports = function(app) {
  console.log('Setting up proxy middleware...');
  
  app.use(
    '/api/v1',
    createProxyMiddleware({
      target: 'http://localhost:8000/api/v1/',
      changeOrigin: true,
      secure: false,
      logLevel: 'debug',
      onProxyReq: (proxyReq, req, res) => {
        // Ensure the full path is preserved
        if (!proxyReq.path.startsWith('/api/v1')) {
          proxyReq.path = '/api/v1' + proxyReq.path;
        }
        console.log('🚀 Proxying request:', req.method, req.url, '→', proxyReq.path);
        console.log('🎯 Target URL:', proxyReq.getHeader('host'));
      },
      onError: (err, req, res) => {
        console.error('❌ Proxy error:', err.message);
        console.error('🔍 Error details:', err);
      },
      onProxyRes: (proxyRes, req, res) => {
        console.log('✅ Proxy response:', proxyRes.statusCode, req.url);
      }
    })
  );
  
  console.log('✅ Proxy middleware setup complete');
};
>>>>>>> 6be2ec45
<|MERGE_RESOLUTION|>--- conflicted
+++ resolved
@@ -1,37 +1,3 @@
-<<<<<<< HEAD
-const { createProxyMiddleware } = require('http-proxy-middleware');
-
-module.exports = function(app) {
-  console.log('Setting up proxy middleware...');
-  
-  app.use(
-    '/api/v1',
-    createProxyMiddleware({
-      target: 'http://localhost:8000',
-      changeOrigin: true,
-      secure: false,
-      logLevel: 'debug',
-      onProxyReq: (proxyReq, req, res) => {
-        // Ensure the full path is preserved
-        if (!proxyReq.path.startsWith('/api/v1')) {
-          proxyReq.path = '/api/v1' + proxyReq.path;
-        }
-        console.log('🚀 Proxying request:', req.method, req.url, '→', proxyReq.path);
-        console.log('🎯 Target URL:', proxyReq.getHeader('host'));
-      },
-      onError: (err, req, res) => {
-        console.error('❌ Proxy error:', err.message);
-        console.error('🔍 Error details:', err);
-      },
-      onProxyRes: (proxyRes, req, res) => {
-        console.log('✅ Proxy response:', proxyRes.statusCode, req.url);
-      }
-    })
-  );
-  
-  console.log('✅ Proxy middleware setup complete');
-};
-=======
 const { createProxyMiddleware } = require('http-proxy-middleware');
 
 module.exports = function(app) {
@@ -63,5 +29,4 @@
   );
   
   console.log('✅ Proxy middleware setup complete');
-};
->>>>>>> 6be2ec45
+};