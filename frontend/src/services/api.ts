import axios, { AxiosResponse } from 'axios';

// Resolve API base URL intelligently for dev/prod
function resolveBaseURL(): string {
  const envUrl = process.env.REACT_APP_API_URL;
  
  // Always use environment variable if set, regardless of NODE_ENV
  if (envUrl && envUrl.trim().length > 0) {
    console.log('Using API URL from environment:', envUrl);
    return envUrl.trim();
  }
  
  // In development, use proxy if no env URL is set
  if (process.env.NODE_ENV === 'development') {
    console.log('Using development proxy: /api/v1');
    return '/api/v1';
  }
  
  // Same-origin reverse proxy in production
  const origin = typeof window !== 'undefined' ? window.location.origin : '';
  const fallbackUrl = origin ? `${origin}/api/v1` : '/api/v1';
  console.log('Using production fallback URL:', fallbackUrl);
  return fallbackUrl;
}

// Create axios instance
export const api = axios.create({
  // Prefer env; otherwise dynamic resolution for dev/prod
  baseURL: resolveBaseURL(),
  headers: {
    'Content-Type': 'application/json',
  },
  timeout: 15000,
});

// Request interceptor to add auth token
api.interceptors.request.use(
  (config) => {
    const token = localStorage.getItem('access_token');
    if (token) {
      config.headers.Authorization = `Bearer ${token}`;
    }
    return config;
  },
  (error) => {
    return Promise.reject(error);
  }
);

// Response interceptor to handle token refresh
api.interceptors.response.use(
  (response) => response,
  async (error) => {
    const originalRequest = error.config;

    if (error.response?.status === 401 && !originalRequest._retry && !(originalRequest?.url || '').includes('/auth/refresh')) {
      originalRequest._retry = true;

      try {
        const refreshToken = localStorage.getItem('refresh_token');
        if (refreshToken) {
          const response = await axios.post(
            `${process.env.REACT_APP_API_URL || '/api/v1'}/auth/refresh`,
            { refresh_token: refreshToken }
          );

          const { access_token } = response.data.data;
          localStorage.setItem('access_token', access_token);

          originalRequest.headers.Authorization = `Bearer ${access_token}`;
          return api(originalRequest);
        }
      } catch (refreshError) {
        localStorage.removeItem('access_token');
        localStorage.removeItem('refresh_token');
        window.location.href = '/login';
      }
    }

    return Promise.reject(error);
  }
);

// Auth API
export const authAPI = {
  login: async (credentials: { username: string; password: string }) => {
    const formData = new URLSearchParams();
    formData.append('username', credentials.username);
    formData.append('password', credentials.password);
    
    const response: AxiosResponse = await api.post('/auth/login', formData, {
      headers: {
        'Content-Type': 'application/x-www-form-urlencoded',
      },
    });
    return response.data;
  },

  signup: async (signupData: {
    username: string;
    email: string;
    password: string;
    full_name: string;
    department?: string;
    position?: string;
    phone?: string;
    employee_id?: string;
  }) => {
    const response: AxiosResponse = await api.post('/auth/signup', signupData);
    return response.data;
  },

  logout: async () => {
    const response: AxiosResponse = await api.post('/auth/logout');
    return response.data;
  },

  refresh: async (refreshToken: string) => {
    // Use a bare axios call to avoid interceptor recursion and stale Authorization headers
    const baseURL = process.env.REACT_APP_API_URL || '/api/v1';
    const response: AxiosResponse = await axios.post(
      `${baseURL}/auth/refresh`,
      { refresh_token: refreshToken },
      { headers: { 'Content-Type': 'application/json' }, timeout: 15000 }
    );
    return response.data;
  },

  me: async () => {
    const response: AxiosResponse = await api.get('/auth/me');
    return response.data;
  },
};

// Users API
export const usersAPI = {
  getUsers: async (params?: { 
    page?: number; 
    size?: number; 
    search?: string;
    role_id?: number;
    status?: string;
    department?: string;
  }) => {
    // Filter out empty string parameters
    const filteredParams: any = {};
    if (params) {
      Object.entries(params).forEach(([key, value]) => {
        if (value !== undefined && value !== null && value !== '') {
          filteredParams[key] = value;
        }
      });
    }
    const response: AxiosResponse = await api.get('/users/', { params: filteredParams });
    return response.data;
  },

  getUser: async (userId: number) => {
    const response: AxiosResponse = await api.get(`/users/${userId}`);
    return response.data;
  },

  createUser: async (userData: any) => {
    const response: AxiosResponse = await api.post('/users/', userData);
    return response.data;
  },

  updateUser: async (userId: number, userData: any) => {
    const response: AxiosResponse = await api.put(`/users/${userId}`, userData);
    return response.data;
  },

  deleteUser: async (userId: number) => {
    const response: AxiosResponse = await api.delete(`/users/${userId}`);
    return response.data;
  },

  activateUser: async (userId: number) => {
    const response: AxiosResponse = await api.post(`/users/${userId}/activate`);
    return response.data;
  },

  deactivateUser: async (userId: number) => {
    const response: AxiosResponse = await api.post(`/users/${userId}/deactivate`);
    return response.data;
  },

  resetPassword: async (userId: number, newPassword: string) => {
    const response: AxiosResponse = await api.post(`/users/${userId}/reset-password`, { new_password: newPassword });
    return response.data;
  },

  getDashboard: async () => {
    const response: AxiosResponse = await api.get('/users/dashboard');
    // Backend returns ResponseModel
    return response.data?.data || response.data;
  },
  // RBAC-related
  getUserPermissions: async (userId: number) => {
    const response: AxiosResponse = await api.get(`/rbac/users/${userId}/permissions`);
    return response.data;
  },
  assignUserPermission: async (userId: number, permissionId: number, granted: boolean = true) => {
    const response: AxiosResponse = await api.post(`/rbac/users/${userId}/permissions`, { permission_id: permissionId, granted });
    return response.data;
  },
  removeUserPermission: async (userId: number, permissionId: number) => {
    const response: AxiosResponse = await api.delete(`/rbac/users/${userId}/permissions/${permissionId}`);
    return response.data;
  },
};

// Documents API
export const documentsAPI = {
  getDocuments: async (params?: {
    page?: number;
    size?: number;
    search?: string;
    category?: string;
    status?: string;
    document_type?: string;
    department?: string;
    product_line?: string;
    created_by?: number;
    date_from?: string;
    date_to?: string;
    review_date_from?: string;
    review_date_to?: string;
    keywords?: string;
  }) => {
    // Filter out empty string parameters
    const filteredParams: any = {};
    if (params) {
      Object.entries(params).forEach(([key, value]) => {
        if (value !== undefined && value !== null && value !== '') {
          // For enum fields, only send if it's a valid value
          if (['category', 'status', 'document_type'].includes(key)) {
            if (value && typeof value === 'string' && value.trim() !== '') {
              filteredParams[key] = value;
            }
          }
          // For date fields, only send if it's a valid date string
          else if (['date_from', 'date_to', 'review_date_from', 'review_date_to'].includes(key)) {
            if (value && typeof value === 'string' && value.trim() !== '') {
              filteredParams[key] = value;
            }
          }
          // For other fields, send if not empty
          else {
            filteredParams[key] = value;
          }
        }
      });
    }
    const response: AxiosResponse = await api.get('/documents', { params: filteredParams });
    return response.data;
  },

  // Multi-step approvals for documents
  submitApprovalFlow: async (
    documentId: number,
    approvers: Array<{ approver_id: number; approval_order: number }>
  ) => {
    const response: AxiosResponse = await api.post(`/documents/${documentId}/approvals`, approvers);
    return response.data;
  },

  getPendingApprovals: async () => {
    const response: AxiosResponse = await api.get('/documents/approvals/pending');
    return response.data;
  },

  getApprovalUsers: async () => {
    try {
      const response: AxiosResponse = await api.get('/documents/approval-users');
      return response.data;
    } catch (err) {
      // Fallback: fetch active users list directly if the convenience endpoint is unavailable
      try {
        const usersResp: AxiosResponse = await api.get('/users/', { params: { page: 1, size: 200 } });
        const items = (usersResp.data?.items || usersResp.data?.data?.items || usersResp.data?.data || usersResp.data || []) as any[];
        const mapped = items.map((u: any) => ({
          id: u.id,
          username: u.username,
          full_name: u.full_name || u.username,
          email: u.email,
          role_name: (u.role && (u.role.name || u.role)) || u.role_name,
          department: u.department,
          position: u.position,
        }));
        return { success: true, message: 'Users fetched via fallback', data: mapped } as any;
      } catch (fallbackErr) {
        throw err;
      }
    }
  },

  approveApprovalStep: async (
    documentId: number,
    approvalId: number,
    payload?: { password?: string; comments?: string }
  ) => {
    const form = new FormData();
    if (payload?.password) form.append('password', payload.password);
    if (payload?.comments) form.append('comments', payload.comments);
    const response: AxiosResponse = await api.post(
      `/documents/${documentId}/approvals/${approvalId}/approve`,
      form,
      { headers: { 'Content-Type': 'multipart/form-data' } }
    );
    return response.data;
  },

  rejectApprovalStep: async (
    documentId: number,
    approvalId: number,
    payload?: { comments?: string }
  ) => {
    const form = new FormData();
    if (payload?.comments) form.append('comments', payload.comments);
    const response: AxiosResponse = await api.post(
      `/documents/${documentId}/approvals/${approvalId}/reject`,
      form,
      { headers: { 'Content-Type': 'multipart/form-data' } }
    );
    return response.data;
  },

  // Exports
  exportDocuments: async (
    format: 'pdf' | 'xlsx',
    filters?: Record<string, any>
  ) => {
    const response: AxiosResponse = await api.post('/documents/export', filters || {}, {
      params: { format },
      responseType: 'blob',
    });
    return response.data;
  },

  exportChangeLog: async (documentId: number, format: 'pdf' | 'xlsx' = 'pdf') => {
    const response: AxiosResponse = await api.get(
      `/documents/${documentId}/change-log/export`,
      { params: { format }, responseType: 'blob' }
    );
    return response.data;
  },

  exportVersions: async (documentId: number, format: 'pdf' | 'xlsx' = 'pdf') => {
    const response: AxiosResponse = await api.get(
      `/documents/${documentId}/versions/export`,
      { params: { format }, responseType: 'blob' }
    );
    return response.data;
  },

  // Document-Product linking
  getDocumentProducts: async (documentId: number) => {
    const response: AxiosResponse = await api.get(`/documents/${documentId}/products`);
    return response.data;
  },

  linkDocumentToProducts: async (documentId: number, productIds: number[]) => {
    const response: AxiosResponse = await api.post(`/documents/${documentId}/products`, { product_ids: productIds });
    return response.data;
  },

  unlinkDocumentProduct: async (documentId: number, productId: number) => {
    const response: AxiosResponse = await api.delete(`/documents/${documentId}/products/${productId}`);
    return response.data;
  },

  // Status transitions
  markObsolete: async (documentId: number, reason: string) => {
    const response: AxiosResponse = await api.post(`/documents/${documentId}/status/obsolete`, { reason });
    return response.data;
  },

  archiveDocument: async (documentId: number, reason: string) => {
    const response: AxiosResponse = await api.post(`/documents/${documentId}/status/archive`, { reason });
    return response.data;
  },

  activateDocument: async (documentId: number, reason?: string) => {
    const response: AxiosResponse = await api.post(`/documents/${documentId}/status/activate`, { reason });
    return response.data;
  },

  // Controlled distribution
  distributeDocument: async (
    documentId: number,
    distributionData: { user_ids?: number[]; department_ids?: number[]; notes?: string; copy_number?: string }
  ) => {
    const response: AxiosResponse = await api.post(`/documents/${documentId}/distribute`, distributionData);
    return response.data;
  },

  acknowledgeDistribution: async (documentId: number, userId: number) => {
    const response: AxiosResponse = await api.post(`/documents/${documentId}/distribution/${userId}/acknowledge`);
    return response.data;
  },

  getDocument: async (documentId: number) => {
    const response: AxiosResponse = await api.get(`/documents/${documentId}`);
    return response.data;
  },

  // Document Analytics
  getAnalytics: async () => {
    const response: AxiosResponse = await api.get('/documents/analytics');
    return response.data;
  },

  exportAnalytics: async (format: string = 'excel') => {
    const response: AxiosResponse = await api.get('/documents/analytics/export', {
      params: { format },
      responseType: 'blob'
    });
    return response;
  },

  createDocument: async (formData: FormData) => {
    const response: AxiosResponse = await api.post('/documents/', formData, {
      headers: {
        'Content-Type': 'multipart/form-data',
      },
    });
    return response.data;
  },

  updateDocument: async (documentId: number, formData: FormData) => {
    const response: AxiosResponse = await api.put(`/documents/${documentId}`, formData, {
      headers: {
        'Content-Type': 'multipart/form-data',
      },
    });
    return response.data;
  },

  deleteDocument: async (documentId: number) => {
    const response: AxiosResponse = await api.delete(`/documents/${documentId}`);
    return response.data;
  },

  downloadDocument: async (documentId: number) => {
    const response: AxiosResponse = await api.get(`/documents/${documentId}/download`, {
      responseType: 'blob',
    });
    return response.data;
  },

  downloadVersion: async (documentId: number, versionId: number) => {
    const response: AxiosResponse = await api.get(`/documents/${documentId}/versions/${versionId}/download`, {
      responseType: 'blob',
    });
    return response.data;
  },

  // Version Control APIs
  createNewVersion: async (documentId: number, formData: FormData) => {
    const response: AxiosResponse = await api.post(`/documents/${documentId}/versions`, formData, {
      headers: {
        'Content-Type': 'multipart/form-data',
      },
    });
    return response.data;
  },

  // Approval workflow APIs
  getApprovalWorkflow: async (documentId: number) => {
    const response: AxiosResponse = await api.get(`/documents/${documentId}/approvals`);
    return response.data;
  },

  getVersionHistory: async (documentId: number) => {
    const response: AxiosResponse = await api.get(`/documents/${documentId}/versions`);
    return response.data;
  },

  getSpecificVersion: async (documentId: number, versionId: number) => {
    const response: AxiosResponse = await api.get(`/documents/${documentId}/versions/${versionId}`);
    return response.data;
  },

  // Approve a specific version of a document
  approveVersion: async (documentId: number, versionId: number, comments?: string) => {
    const formData = new FormData();
    if (comments) {
      formData.append('comments', comments);
    }
    
    const response = await api.post(
      `/documents/${documentId}/versions/${versionId}/approve`,
      formData,
      {
        headers: {
          'Content-Type': 'multipart/form-data',
        },
      }
    );
    return response;
  },

  getChangeLog: async (documentId: number) => {
    const response: AxiosResponse = await api.get(`/documents/${documentId}/change-log`);
    return response.data;
  },

  uploadDocumentFile: async (documentId: number, formData: FormData) => {
    const response: AxiosResponse = await api.post(`/documents/${documentId}/upload`, formData, {
      headers: {
        'Content-Type': 'multipart/form-data',
      },
    });
    return response.data;
  },

  // Document Statistics
  getDocumentStats: async () => {
    const response: AxiosResponse = await api.get('/documents/stats/overview');
    // Some endpoints return { success, data }, others raw
    return response.data?.data || response.data;
  },

  // Bulk Operations
  bulkUpdateStatus: async (documentIds: number[], action: string, reason?: string) => {
    const response: AxiosResponse = await api.post('/documents/bulk/status', {
      document_ids: documentIds,
      action,
      reason,
    });
    return response.data;
  },

  // Maintenance Operations
  archiveObsoleteDocuments: async () => {
    const response: AxiosResponse = await api.post('/documents/maintenance/archive-obsolete');
    return response.data;
  },

  getExpiredDocuments: async () => {
    const response: AxiosResponse = await api.get('/documents/maintenance/expired');
    return response.data;
  },

  // Document Templates
  getDocumentTemplates: async (params?: {
    page?: number;
    size?: number;
    document_type?: string;
    category?: string;
  }) => {
    const response: AxiosResponse = await api.get('/documents/templates/', { params });
    return response.data;
  },

  // Template versions and approvals
  createTemplateVersion: async (
    templateId: number,
    payload: { change_description: string; change_reason: string; template_content?: string }
  ) => {
    const response: AxiosResponse = await api.post(`/documents/templates/${templateId}/versions`, payload);
    return response.data;
  },

  getTemplateVersions: async (templateId: number) => {
    const response: AxiosResponse = await api.get(`/documents/templates/${templateId}/versions`);
    return response.data;
  },

  submitTemplateApprovalFlow: async (
    templateId: number,
    approvers: Array<{ approver_id: number; approval_order: number }>
  ) => {
    const response: AxiosResponse = await api.post(`/documents/templates/${templateId}/approvals`, approvers);
    return response.data;
  },

  approveTemplateApprovalStep: async (
    templateId: number,
    approvalId: number,
    payload?: { password?: string; comments?: string }
  ) => {
    const form = new FormData();
    if (payload?.password) form.append('password', payload.password);
    if (payload?.comments) form.append('comments', payload.comments);
    const response: AxiosResponse = await api.post(
      `/documents/templates/${templateId}/approvals/${approvalId}/approve`,
      form,
      { headers: { 'Content-Type': 'multipart/form-data' } }
    );
    return response.data;
  },

  rejectTemplateApprovalStep: async (
    templateId: number,
    approvalId: number,
    payload?: { comments?: string }
  ) => {
    const form = new FormData();
    if (payload?.comments) form.append('comments', payload.comments);
    const response: AxiosResponse = await api.post(
      `/documents/templates/${templateId}/approvals/${approvalId}/reject`,
      form,
      { headers: { 'Content-Type': 'multipart/form-data' } }
    );
    return response.data;
  },

  getDocumentTemplate: async (templateId: number) => {
    const response: AxiosResponse = await api.get(`/documents/templates/${templateId}`);
    return response.data;
  },

  createDocumentTemplate: async (templateData: any) => {
    const response: AxiosResponse = await api.post('/documents/templates/', templateData);
    return response.data;
  },

  deleteDocumentTemplate: async (templateId: number) => {
    const response: AxiosResponse = await api.delete(`/documents/templates/${templateId}`);
    return response.data;
  },
};

// HACCP API
export const haccpAPI = {
  // Products
  getProducts: async () => {
    const response: AxiosResponse = await api.get('/haccp/products');
    return response.data;
  },

  getProduct: async (productId: number) => {
    const response: AxiosResponse = await api.get(`/haccp/products/${productId}`);
    return response.data;
  },

  createProduct: async (productData: any) => {
    const response: AxiosResponse = await api.post('/haccp/products', productData);
    return response.data;
  },

  updateProduct: async (productId: number, productData: any) => {
    const response: AxiosResponse = await api.put(`/haccp/products/${productId}`, productData);
    return response.data;
  },

  deleteProduct: async (productId: number) => {
    const response: AxiosResponse = await api.delete(`/haccp/products/${productId}`);
    return response.data;
  },

  // Process Flows
  createProcessFlow: async (productId: number, flowData: any) => {
    const response: AxiosResponse = await api.post(`/haccp/products/${productId}/process-flows`, flowData);
    return response.data;
  },

  updateProcessFlow: async (flowId: number, flowData: any) => {
    const response: AxiosResponse = await api.put(`/haccp/process-flows/${flowId}`, flowData);
    return response.data;
  },

  deleteProcessFlow: async (flowId: number) => {
    const response: AxiosResponse = await api.delete(`/haccp/process-flows/${flowId}`);
    return response.data;
  },

  // Hazards
  createHazard: async (productId: number, hazardData: any) => {
    const response: AxiosResponse = await api.post(`/haccp/products/${productId}/hazards`, hazardData);
    return response.data;
  },

  updateHazard: async (hazardId: number, hazardData: any) => {
    const response: AxiosResponse = await api.put(`/haccp/hazards/${hazardId}`, hazardData);
    return response.data;
  },

  deleteHazard: async (hazardId: number) => {
    const response: AxiosResponse = await api.delete(`/haccp/hazards/${hazardId}`);
    return response.data;
  },

  runDecisionTree: async (hazardId: number) => {
    const response: AxiosResponse = await api.post(`/haccp/hazards/${hazardId}/decision-tree`);
    return response.data;
  },

  // CCPs
  createCCP: async (productId: number, ccpData: any) => {
    const response: AxiosResponse = await api.post(`/haccp/products/${productId}/ccps`, ccpData);
    return response.data;
  },

  updateCCP: async (ccpId: number, ccpData: any) => {
    const response: AxiosResponse = await api.put(`/haccp/ccps/${ccpId}`, ccpData);
    return response.data;
  },

  deleteCCP: async (ccpId: number) => {
    const response: AxiosResponse = await api.delete(`/haccp/ccps/${ccpId}`);
    return response.data;
  },

  // Monitoring Logs
  createMonitoringLog: async (ccpId: number, logData: any) => {
    const response: AxiosResponse = await api.post(`/haccp/ccps/${ccpId}/monitoring-logs`, logData);
    return response.data;
  },

  getMonitoringLogs: async (ccpId: number) => {
    const response: AxiosResponse = await api.get(`/haccp/ccps/${ccpId}/monitoring-logs`);
    return response.data;
  },

  // Verification Logs
  createVerificationLog: async (ccpId: number, logData: any) => {
    const response: AxiosResponse = await api.post(`/haccp/ccps/${ccpId}/verification-logs`, logData);
    return response.data;
  },
<<<<<<< HEAD

=======
>>>>>>> 7187c1e7
  getVerificationLogs: async (ccpId: number) => {
    const response: AxiosResponse = await api.get(`/haccp/ccps/${ccpId}/verification-logs`);
    return response.data;
  },


  // Dashboard and Reports
  getDashboard: async () => {
    const response: AxiosResponse = await api.get('/haccp/dashboard');
    return response.data;
  },

  getEnhancedDashboard: async () => {
    const response: AxiosResponse = await api.get('/haccp/dashboard/enhanced');
    return response.data;
  },

  getAlertsSummary: async (days: number = 7) => {
    const response: AxiosResponse = await api.get(`/haccp/alerts/summary?days=${days}`);
    return response.data;
  },

  // Utility to fetch most recent NC for a CCP and batch (placeholder)
  getRecentNonConformance: async (ccpId: number, batchNumber: string) => {
    try {
      const response: AxiosResponse = await api.get(`/haccp/ccps/${ccpId}/nonconformance/recent`, { params: { batch_number: batchNumber } });
      return response.data ? { data: response.data } : { data: { found: false } };
    } catch (err) {
      return { data: { found: false } } as any;
    }
  },

  getFlowchartData: async (productId: number) => {
    const response: AxiosResponse = await api.get(`/haccp/products/${productId}/flowchart`);
    return response.data;
  },

  generateReport: async (productId: number, reportRequest: any) => {
    const response: AxiosResponse = await api.post(`/haccp/products/${productId}/reports`, reportRequest);
    return response.data;
  },
  
  // HACCP Plan APIs
  createPlan: async (productId: number, payload: { title: string; description?: string; content: string; effective_date?: string; review_date?: string }) => {
    const response: AxiosResponse = await api.post(`/haccp/products/${productId}/plan`, payload);
    return response.data;
  },
  createPlanVersion: async (planId: number, payload: { content: string; change_description?: string; change_reason?: string }) => {
    const response: AxiosResponse = await api.post(`/haccp/plans/${planId}/versions`, payload);
    return response.data;
  },
  submitPlanApprovals: async (planId: number, approvals: Array<{ approver_id: number; approval_order: number }>) => {
    const response: AxiosResponse = await api.post(`/haccp/plans/${planId}/approvals`, approvals);
    return response.data;
  },
  approvePlanStep: async (planId: number, approvalId: number) => {
    const response: AxiosResponse = await api.post(`/haccp/plans/${planId}/approvals/${approvalId}/approve`);
    return response.data;
  },
  rejectPlanStep: async (planId: number, approvalId: number, comments?: string) => {
    const form = new FormData(); if (comments) form.append('comments', comments);
    const response: AxiosResponse = await api.post(`/haccp/plans/${planId}/approvals/${approvalId}/reject`, form, { headers: { 'Content-Type': 'multipart/form-data' } });
    return response.data;
  },

  // Convenience: fetch most recent NC for a CCP and batch
  getRecentNonConformance: async (ccpId: number, batchNumber: string) => {
    const response: AxiosResponse = await api.get(`/nonconformance/recent`, { params: { ccp_id: ccpId, batch_number: batchNumber } });
    return response.data;
  },
};

// PRP API
export const prpAPI = {
  getPrograms: async (params?: { search?: string; category?: string }) => {
    const response: AxiosResponse = await api.get('/prp/programs', { params });
    return response.data;
  },

  getProgram: async (programId: number) => {
    const response: AxiosResponse = await api.get(`/prp/programs/${programId}`);
    return response.data;
  },

  createProgram: async (programData: any) => {
    const response: AxiosResponse = await api.post('/prp/programs', programData);
    return response.data;
  },

  getChecklists: async (programId: number, params?: { page?: number; size?: number }) => {
    const response: AxiosResponse = await api.get(`/prp/programs/${programId}/checklists`, { params });
    return response.data;
  },

  createChecklist: async (programId: number, checklistData: any) => {
    const response: AxiosResponse = await api.post(`/prp/programs/${programId}/checklists`, checklistData);
    return response.data;
  },

  updateChecklist: async (
    checklistId: number,
    payload: {
      name?: string;
      description?: string;
      scheduled_date?: string;
      due_date?: string;
      assigned_to?: number;
      general_comments?: string;
    }
  ) => {
    const response: AxiosResponse = await api.put(`/prp/checklists/${checklistId}`, payload);
    return response.data;
  },

  getChecklistItems: async (checklistId: number) => {
    const response: AxiosResponse = await api.get(`/prp/checklists/${checklistId}/items`);
    return response.data;
  },

  completeChecklist: async (
    checklistId: number,
    completionData: {
      items: Array<{ item_id: number; response: string; is_compliant: boolean; response_value?: number | null; comments?: string | null; evidence_files?: string | null }>;
      general_comments?: string;
      corrective_actions_required?: boolean;
      corrective_actions?: string | null;
      signature?: string | null;
    }
  ) => {
    const response: AxiosResponse = await api.post(`/prp/checklists/${checklistId}/complete`, completionData);
    return response.data;
  },

  getDashboard: async () => {
    const response: AxiosResponse = await api.get('/prp/dashboard');
    return response.data;
  },

  // Risk Assessment Endpoints (Phase 2.1)
  getRiskMatrices: async (params?: { page?: number; size?: number; is_default?: boolean }) => {
    const response: AxiosResponse = await api.get('/prp/risk-matrices', { params });
    return response.data;
  },

  createRiskMatrix: async (matrixData: any) => {
    const response: AxiosResponse = await api.post('/prp/risk-matrices', matrixData);
    return response.data;
  },

  getProgramRiskAssessments: async (programId: number, params?: { 
    page?: number; 
    size?: number; 
    risk_level?: string; 
    escalated?: boolean 
  }) => {
    const response: AxiosResponse = await api.get(`/prp/programs/${programId}/risk-assessments`, { params });
    return response.data;
  },

  getAllRiskAssessments: async (params?: { 
    page?: number; 
    size?: number; 
    program_id?: number;
    risk_level?: string; 
    escalated?: boolean 
  }) => {
    const response: AxiosResponse = await api.get('/prp/risk-assessments', { params });
    return response.data;
  },

  createRiskAssessment: async (programId: number, assessmentData: any) => {
    const response: AxiosResponse = await api.post(`/prp/programs/${programId}/risk-assessments`, assessmentData);
    return response.data;
  },

  getRiskAssessment: async (assessmentId: number) => {
    const response: AxiosResponse = await api.get(`/prp/risk-assessments/${assessmentId}`);
    return response.data;
  },

  updateRiskAssessment: async (assessmentId: number, assessmentData: any) => {
    const response: AxiosResponse = await api.put(`/prp/risk-assessments/${assessmentId}`, assessmentData);
    return response.data;
  },

  getRiskControls: async (assessmentId: number, params?: { 
    page?: number; 
    size?: number; 
    status?: string 
  }) => {
    const response: AxiosResponse = await api.get(`/prp/risk-assessments/${assessmentId}/controls`, { params });
    return response.data;
  },

  addRiskControl: async (assessmentId: number, controlData: any) => {
    const response: AxiosResponse = await api.post(`/prp/risk-assessments/${assessmentId}/controls`, controlData);
    return response.data;
  },

  escalateRiskAssessment: async (assessmentId: number) => {
    const response: AxiosResponse = await api.post(`/prp/risk-assessments/${assessmentId}/escalate`);
    return response.data;
  },

  // Corrective Action Endpoints (Phase 2.2)
  getCorrectiveActions: async (params?: { 
    page?: number; 
    size?: number; 
    status?: string; 
    severity?: string; 
    source_type?: string 
  }) => {
    const response: AxiosResponse = await api.get('/prp/corrective-actions', { params });
    return response.data;
  },

  createCorrectiveAction: async (actionData: any) => {
    const response: AxiosResponse = await api.post('/prp/corrective-actions', actionData);
    return response.data;
  },

  getCorrectiveAction: async (actionId: number) => {
    const response: AxiosResponse = await api.get(`/prp/corrective-actions/${actionId}`);
    return response.data;
  },

  updateCorrectiveAction: async (actionId: number, actionData: any) => {
    const response: AxiosResponse = await api.put(`/prp/corrective-actions/${actionId}`, actionData);
    return response.data;
  },

  completeCorrectiveAction: async (actionId: number, completionData: any) => {
    const response: AxiosResponse = await api.post(`/prp/corrective-actions/${actionId}/complete`, completionData);
    return response.data;
  },

  // Preventive Action Endpoints
  getPreventiveActions: async (params?: { 
    page?: number; 
    size?: number; 
    status?: string; 
    trigger_type?: string 
  }) => {
    const response: AxiosResponse = await api.get('/prp/preventive-actions', { params });
    return response.data;
  },

  createPreventiveAction: async (actionData: any) => {
    const response: AxiosResponse = await api.post('/prp/preventive-actions', actionData);
    return response.data;
  },

  getPreventiveAction: async (actionId: number) => {
    const response: AxiosResponse = await api.get(`/prp/preventive-actions/${actionId}`);
    return response.data;
  },

  updatePreventiveAction: async (actionId: number, actionData: any) => {
    const response: AxiosResponse = await api.put(`/prp/preventive-actions/${actionId}`, actionData);
    return response.data;
  },

  startPreventiveAction: async (actionId: number) => {
    const response: AxiosResponse = await api.post(`/prp/preventive-actions/${actionId}/start`);
    return response.data;
  },

  completePreventiveAction: async (actionId: number, completionData: any) => {
    const response: AxiosResponse = await api.post(`/prp/preventive-actions/${actionId}/complete`, completionData);
    return response.data;
  },

  // CAPA Dashboard and Analytics
  getCAPADashboard: async () => {
    const response: AxiosResponse = await api.get('/prp/capa/dashboard');
    return response.data;
  },

  getOverdueCAPAActions: async (actionType?: string) => {
    const response: AxiosResponse = await api.get('/prp/capa/overdue', { 
      params: { action_type: actionType } 
    });
    return response.data;
  },

  generateCAPAReport: async (reportRequest: any) => {
    const response: AxiosResponse = await api.post('/prp/capa/reports', reportRequest);
    return response.data;
  },

  // Phase 2.3: Enhanced Program Management Methods

  // Advanced Program Management
  getProgramAnalytics: async (programId: number, period: string = '30d') => {
    const response: AxiosResponse = await api.get(`/prp/programs/${programId}/analytics`, {
      params: { period }
    });
    return response.data;
  },

  getProgramPerformanceTrends: async (programId: number, trendPeriod: string = '6m') => {
    const response: AxiosResponse = await api.get(`/prp/programs/${programId}/performance-trends`, {
      params: { trend_period: trendPeriod }
    });
    return response.data;
  },

  optimizeProgramSchedule: async (programId: number, optimizationParams: any) => {
    const response: AxiosResponse = await api.post(`/prp/programs/${programId}/optimize-schedule`, optimizationParams);
    return response.data;
  },

  getProgramResourceUtilization: async (programId: number, dateFrom?: string, dateTo?: string) => {
    const params: any = {};
    if (dateFrom) params.date_from = dateFrom;
    if (dateTo) params.date_to = dateTo;
    
    const response: AxiosResponse = await api.get(`/prp/programs/${programId}/resource-utilization`, { params });
    return response.data;
  },

  // Enhanced Reporting Capabilities
  generateComprehensiveReport: async (reportRequest: any) => {
    const response: AxiosResponse = await api.post('/prp/reports/comprehensive', reportRequest);
    return response.data;
  },

  getComplianceSummaryReport: async (category?: string, department?: string, dateFrom?: string, dateTo?: string) => {
    const params: any = {};
    if (category) params.category = category;
    if (department) params.department = department;
    if (dateFrom) params.date_from = dateFrom;
    if (dateTo) params.date_to = dateTo;
    
    const response: AxiosResponse = await api.get('/prp/reports/compliance-summary', { params });
    return response.data;
  },

  getRiskExposureReport: async (riskLevel?: string, category?: string) => {
    const params: any = {};
    if (riskLevel) params.risk_level = riskLevel;
    if (category) params.category = category;
    
    const response: AxiosResponse = await api.get('/prp/reports/risk-exposure', { params });
    return response.data;
  },

  exportPRPData: async (exportRequest: any) => {
    const response: AxiosResponse = await api.post('/prp/reports/export', exportRequest);
    return response.data;
  },

  // Performance Monitoring and Optimization
  getPerformanceMetrics: async (metricType: string = 'all') => {
    const response: AxiosResponse = await api.get('/prp/performance/metrics', {
      params: { metric_type: metricType }
    });
    return response.data;
  },

  getPerformanceBenchmarks: async (benchmarkType: string = 'industry') => {
    const response: AxiosResponse = await api.get('/prp/performance/benchmarks', {
      params: { benchmark_type: benchmarkType }
    });
    return response.data;
  },

  optimizePerformance: async (optimizationRequest: any) => {
    const response: AxiosResponse = await api.post('/prp/performance/optimize', optimizationRequest);
    return response.data;
  },

  // Advanced Analytics and Insights
  getPredictiveAnalytics: async (predictionType: string = 'compliance') => {
    const response: AxiosResponse = await api.get('/prp/analytics/predictive', {
      params: { prediction_type: predictionType }
    });
    return response.data;
  },

  getAnalyticalTrends: async (trendType: string = 'compliance', period: string = '12m') => {
    const response: AxiosResponse = await api.get('/prp/analytics/trends', {
      params: { trend_type: trendType, period }
    });
    return response.data;
  },

  generateInsights: async (insightRequest: any) => {
    const response: AxiosResponse = await api.post('/prp/analytics/insights', insightRequest);
    return response.data;
  },

  // Integration and Automation
  triggerAutomation: async (automationRequest: any) => {
    const response: AxiosResponse = await api.post('/prp/automation/trigger', automationRequest);
    return response.data;
  },

  getAutomationStatus: async (automationId?: string) => {
    const params = automationId ? { automation_id: automationId } : {};
    const response: AxiosResponse = await api.get('/prp/automation/status', { params });
    return response.data;
  },

  // Advanced Search and Filtering
  advancedSearch: async (searchRequest: any) => {
    const response: AxiosResponse = await api.post('/prp/search/advanced', searchRequest);
    return response.data;
  },

  // Bulk Operations
  bulkUpdatePrograms: async (bulkRequest: any) => {
    const response: AxiosResponse = await api.post('/prp/bulk/update', bulkRequest);
    return response.data;
  },

  bulkExportData: async (exportRequest: any) => {
    const response: AxiosResponse = await api.post('/prp/bulk/export', exportRequest);
    return response.data;
  },
};

// Dashboard API
export const dashboardAPI = {
  getDashboard: async () => {
    const response: AxiosResponse = await api.get('/dashboard/stats');
    return response.data;
  },

  getStats: async () => {
    const response: AxiosResponse = await api.get('/dashboard/stats');
    return response.data;
  },

  getRecentActivity: async () => {
    const response: AxiosResponse = await api.get('/dashboard/recent-activity');
    return response.data;
  },

  getComplianceMetrics: async () => {
    const response: AxiosResponse = await api.get('/dashboard/compliance-metrics');
    return response.data;
  },

  getSystemStatus: async () => {
    const response: AxiosResponse = await api.get('/dashboard/system-status');
    return response.data;
  },

  getCrossModuleKpis: async (period: 'week' | 'month' | 'quarter' | 'year' = 'month') => {
    const response: AxiosResponse = await api.get('/dashboard/cross-module-kpis', { params: { period } });
    return response.data;
  },

  getFsmsComplianceScore: async () => {
    const response: AxiosResponse = await api.get('/dashboard/fsms-compliance-score');
    return response.data;
  },

  getIsoSummary: async () => {
    const response: AxiosResponse = await api.get('/dashboard/iso-summary');
    return response.data;
  },

  getOverview: async () => {
    const response: AxiosResponse = await api.get('/dashboard/overview');
    return response.data;
  },

  // New Enhanced Dashboard Methods
  getKPIs: async () => {
    const response: AxiosResponse = await api.get('/dashboard/kpis');
    return response.data;
  },

  getChartData: async (chartType: string, period: string = '6m') => {
    const response: AxiosResponse = await api.get(`/dashboard/charts/${chartType}`, {
      params: { period }
    });
    return response.data;
  },

  getDepartmentCompliance: async () => {
    const response: AxiosResponse = await api.get('/dashboard/department-compliance');
    return response.data;
  },

  exportData: async (exportType: string, format: string = 'excel', period: string = '6m') => {
    const response: AxiosResponse = await api.get(`/dashboard/export/${exportType}`, {
      params: { format, period },
      responseType: 'blob'
    });
    return response;
  },

  scheduleReport: async (reportType: string, frequency: string, recipients: string[]) => {
    const response: AxiosResponse = await api.post('/dashboard/schedule-report', {
      report_type: reportType,
      frequency,
      recipients
    });
    return response.data;
  },

  // Enhanced UX Methods (fallback to existing data if new endpoints not available)
  getUserMetrics: async (userId: string) => {
    try {
      const response: AxiosResponse = await api.get(`/dashboard/user-metrics/${userId}`);
      return response.data;
    } catch (error) {
      console.log('getUserMetrics endpoint not available, using fallback data');
      // Fallback to existing stats with some role-based customization
      const stats = await dashboardAPI.getStats();
      return {
        user_id: userId,
        metrics: {
          compliance_score: 94.2,
          open_capas: stats?.data?.pendingApprovals || 8,
          audit_score: 98.5,
          risk_level: 'low',
          tasks_completed_today: 6,
          line_efficiency: 96.8
        },
        trends: {
          compliance_change: 2.1,
          capa_change: -2,
          audit_change: 1.2
        }
      };
    }
  },

  getPriorityTasks: async (userId: string) => {
    try {
      const response: AxiosResponse = await api.get(`/dashboard/priority-tasks/${userId}`);
      return response.data;
    } catch (error) {
      console.log('getPriorityTasks endpoint not available, using fallback data');
      // Fallback: derive from recent activity or create sample based on role
      return {
        tasks: [
          {
            id: '1',
            title: 'Monthly HACCP Review',
            description: 'Review and approve HACCP plans for new products',
            priority: 'high',
            due_date: new Date(Date.now() + 2 * 24 * 60 * 60 * 1000).toISOString(),
            category: 'HACCP',
            progress: 75,
            estimated_time: '2 hours'
          },
          {
            id: '2',
            title: 'Supplier Audit Schedule',
            description: 'Schedule quarterly audits for critical suppliers',
            priority: 'medium',
            due_date: new Date(Date.now() + 5 * 24 * 60 * 60 * 1000).toISOString(),
            category: 'Supplier Management',
            estimated_time: '1 hour'
          }
        ]
      };
    }
  },

  getInsights: async (userId: string) => {
    try {
      const response: AxiosResponse = await api.get(`/dashboard/insights/${userId}`);
      return response.data;
    } catch (error) {
      console.log('getInsights endpoint not available, using fallback data');
      // Fallback: basic insights that could be derived from existing data
      return {
        insights: [
          {
            id: '1',
            type: 'info',
            title: 'System Performance',
            description: 'System is running optimally with 99.9% uptime',
            action: {
              label: 'View Details',
              endpoint: '/dashboard/stats',
              method: 'GET'
            }
          }
        ]
      };
    }
  }
};

// Enhanced Search API
export const searchAPI = {
  smartSearch: async (query: string, userId?: string, limit: number = 10) => {
    try {
      const response: AxiosResponse = await api.get('/search/smart', {
        params: { q: query, user_id: userId, limit }
      });
      return response.data;
    } catch (error) {
      console.log('smartSearch endpoint not available, using fallback');
      // Fallback: search across existing endpoints
      const fallbackResults = await searchAPI.fallbackSearch(query, limit);
      return {
        results: fallbackResults,
        suggestions: [
          {
            id: '1',
            text: `Create new ${query}`,
            category: 'Quick Actions',
            action_type: 'create'
          }
        ]
      };
    }
  },

  fallbackSearch: async (query: string, limit: number = 10) => {
    // Search across multiple existing endpoints
      const searchPromises: Array<Promise<any[]>> = [];
    
    // Search documents
    try {
      searchPromises.push(
        documentsAPI.getDocuments({ search: query, size: 3 }).then((res: any) => 
          res?.data?.documents?.map((doc: any) => ({
            id: doc.id,
            title: doc.title,
            description: doc.description || 'Document',
            category: 'Documents',
            path: `/documents/${doc.id}`,
            priority: 8,
            last_used: doc.updated_at
          })) || []
        )
      );
    } catch (e) {
      searchPromises.push(Promise.resolve([]));
    }

    // Search HACCP products
    try {
      searchPromises.push(
        haccpAPI.getProducts().then((res: any) =>
          (res?.data?.products || res?.products || res || []).map((product: any) => ({
            id: product.id,
            title: product.name,
            description: `HACCP Product - ${product.product_type}`,
            category: 'HACCP',
            path: `/haccp/products/${product.id}`,
            priority: 9
          })) || []
        )
      );
    } catch (e) {
      searchPromises.push(Promise.resolve([]));
    }

    // Search suppliers
    try {
      searchPromises.push(
        supplierAPI.getSuppliers({ search: query, size: 3 }).then(res =>
          res?.data?.suppliers?.map((supplier: any) => ({
            id: supplier.id,
            title: supplier.name,
            description: `Supplier - ${supplier.supplier_type}`,
            category: 'Suppliers',
            path: `/suppliers/${supplier.id}`,
            priority: 7
          })) || []
        )
      );
    } catch (e) {
      searchPromises.push(Promise.resolve([]));
    }

    const results = await Promise.all(searchPromises);
    return results.flat().slice(0, limit);
  },

  trackSearch: async (userId: string, query: string, resultsCount: number, selectedResult?: string) => {
    try {
      await api.post('/search/analytics', {
        user_id: userId,
        query,
        results_count: resultsCount,
        selected_result: selectedResult,
        timestamp: new Date().toISOString()
      });
    } catch (error) {
      console.log('Search analytics endpoint not available');
    }
  }
};

// Notifications API
export const notificationAPI = {
  getNotifications: async (params?: { page?: number; size?: number; read?: boolean; is_read?: boolean }) => {
    const mappedParams: any = { ...params };
    if (mappedParams && typeof mappedParams.read !== 'undefined') {
      mappedParams.is_read = mappedParams.read;
      delete mappedParams.read;
    }
    const response: AxiosResponse = await api.get('/notifications', { params: mappedParams });
    return response.data;
  },

  getUnreadNotifications: async (limit: number = 10) => {
    const response: AxiosResponse = await api.get(`/notifications/unread?limit=${limit}`);
    return response.data;
  },

  getNotificationSummary: async () => {
    const response: AxiosResponse = await api.get('/notifications/summary');
    return response.data;
  },

  markAsRead: async (notificationId: number) => {
    const response: AxiosResponse = await api.put(`/notifications/${notificationId}/read`);
    return response.data;
  },

  markAllAsRead: async () => {
    const response: AxiosResponse = await api.put('/notifications/read-all');
    return response.data;
  },

  deleteNotification: async (notificationId: number) => {
    const response: AxiosResponse = await api.delete(`/notifications/${notificationId}`);
    return response.data;
  },

  clearReadNotifications: async () => {
    const response: AxiosResponse = await api.delete('/notifications/clear-read');
    return response.data;
  },
};

// Settings API
export const settingsAPI = {
  getSettings: async () => {
    const response: AxiosResponse = await api.get('/settings');
    return response.data;
  },

  updateSetting: async (settingId: string, value: any) => {
    const response: AxiosResponse = await api.put(`/settings/${settingId}`, { value });
    return response.data;
  },

  createSetting: async (settingData: any) => {
    // Not supported by backend; settings are initialized via /settings/initialize and updated via PUT /settings/{key}
    throw new Error('createSetting endpoint is not available on the backend');
  },

  deleteSetting: async (settingId: number) => {
    // Not supported by backend; settings can be reset via /settings/reset/{key}
    throw new Error('deleteSetting endpoint is not available on the backend');
  },

  // system-info endpoint not available on backend

  // system settings endpoint not available on backend

  // backup-status endpoint not available on backend

  getUserPreferences: async () => {
    const response: AxiosResponse = await api.get('/settings/preferences/me');
    return response.data;
  },

  bulkUpdateSettings: async (settings: any[]) => {
    const response: AxiosResponse = await api.post('/settings/bulk-update', { settings });
    return response.data;
  },

  initializeSettings: async () => {
    const response: AxiosResponse = await api.post('/settings/initialize');
    return response.data;
  },

  resetSetting: async (settingKey: string) => {
    const response: AxiosResponse = await api.post(`/settings/reset/${settingKey}`);
    return response.data;
  },

  exportSettings: async () => {
    const response: AxiosResponse = await api.get('/settings/export/json');
    return response.data;
  },

  importSettings: async (settingsData: any) => {
    const response: AxiosResponse = await api.post('/settings/import/json', settingsData);
    return response.data;
  },

  // Newly implemented backend endpoints
  getSystemInfo: async () => {
    const response: AxiosResponse = await api.get('/settings/system-info');
    return response.data?.data || response.data;
  },
  getBackupStatus: async () => {
    const response: AxiosResponse = await api.get('/settings/backup-status');
    return response.data?.data || response.data;
  },
};

// Suppliers API
export const supplierAPI = {
  getSuppliers: async (params?: { page?: number; size?: number; search?: string }) => {
    const response: AxiosResponse = await api.get('/suppliers', { params });
    return response.data;
  },

  getSupplier: async (supplierId: number) => {
    const response: AxiosResponse = await api.get(`/suppliers/${supplierId}`);
    return response.data;
  },

  createSupplier: async (supplierData: any) => {
    const response: AxiosResponse = await api.post('/suppliers', supplierData);
    return response.data;
  },

  updateSupplier: async (supplierId: number, supplierData: any) => {
    const response: AxiosResponse = await api.put(`/suppliers/${supplierId}`, supplierData);
    return response.data;
  },

  deleteSupplier: async (supplierId: number) => {
    const response: AxiosResponse = await api.delete(`/suppliers/${supplierId}`);
    return response.data;
  },

  getDashboard: async () => {
    const response: AxiosResponse = await api.get('/suppliers/dashboard/stats');
    return response.data;
  },
};

// Non-Conformance & CAPA API
export const ncAPI = {
  // Non-Conformances
  getNonConformances: async (params?: { page?: number; size?: number; search?: string; source?: string; status?: string; severity?: string; date_from?: string; date_to?: string }) => {
    const response: AxiosResponse = await api.get('/nonconformance/', { params });
    return response.data;
  },
  getNonConformance: async (ncId: number) => {
    const response: AxiosResponse = await api.get(`/nonconformance/${ncId}`);
    return response.data;
  },
  createNonConformance: async (payload: any) => {
    const response: AxiosResponse = await api.post('/nonconformance/', payload);
    return response.data;
  },
  updateNonConformance: async (ncId: number, payload: any) => {
    const response: AxiosResponse = await api.put(`/nonconformance/${ncId}`, payload);
    return response.data;
  },
  deleteNonConformance: async (ncId: number) => {
    const response: AxiosResponse = await api.delete(`/nonconformance/${ncId}`);
    return response.data;
  },

  // CAPA Actions
  getCAPAList: async (params?: { page?: number; size?: number; non_conformance_id?: number; status?: string; responsible_person?: number; action_type?: string; date_from?: string; date_to?: string }) => {
    const response: AxiosResponse = await api.get('/nonconformance/capas/', { params });
    return response.data;
  },
  getCAPA: async (capaId: number) => {
    const response: AxiosResponse = await api.get(`/nonconformance/capas/${capaId}`);
    return response.data;
  },
  createCAPA: async (ncId: number, payload: any) => {
    const response: AxiosResponse = await api.post(`/nonconformance/${ncId}/capas/`, payload);
    return response.data;
  },
  updateCAPA: async (capaId: number, payload: any) => {
    const response: AxiosResponse = await api.put(`/nonconformance/capas/${capaId}`, payload);
    return response.data;
  },
  deleteCAPA: async (capaId: number) => {
    const response: AxiosResponse = await api.delete(`/nonconformance/capas/${capaId}`);
    return response.data;
  },

  // CAPA Verifications
  getCAPAVerifications: async (ncId: number) => {
    const response: AxiosResponse = await api.get(`/nonconformance/${ncId}/verifications/`);
    return response.data;
  },
  createCAPAVerification: async (ncId: number, capaId: number, payload: any) => {
    const response: AxiosResponse = await api.post(`/nonconformance/${ncId}/capas/${capaId}/verifications/`, payload);
    return response.data;
  },

  // RCA persistence wrappers
  persistFiveWhys: async (ncId: number, payload: { problem: string; why_1: string; why_2: string; why_3: string; why_4: string; why_5: string; root_cause: string }) => {
    const response: AxiosResponse = await api.post(`/nonconformance/${ncId}/tools/five-whys`, payload);
    return response.data;
  },
  persistIshikawa: async (ncId: number, payload: { problem: string; categories: Record<string, string[]>; diagram_data: any }) => {
    const response: AxiosResponse = await api.post(`/nonconformance/${ncId}/tools/ishikawa`, payload);
    return response.data;
  },
  getRCAList: async (ncId: number) => {
    const response: AxiosResponse = await api.get(`/nonconformance/${ncId}/root-cause-analyses/`);
    return response.data;
  },
};

// Complaints API
export const complaintsAPI = {
  list: async (params?: { page?: number; size?: number }) => {
    const response = await api.get('/complaints', { params });
    return response.data;
  },
  get: async (id: number) => {
    const response = await api.get(`/complaints/${id}`);
    return response.data;
  },
  create: async (payload: any) => {
    const response = await api.post('/complaints', payload);
    return response.data;
  },
  update: async (id: number, payload: any) => {
    const response = await api.put(`/complaints/${id}`, payload);
    return response.data;
  },
  listCommunications: async (id: number) => {
    const response = await api.get(`/complaints/${id}/communications`);
    return response.data;
  },
  getInvestigation: async (id: number) => {
    const response = await api.get(`/complaints/${id}/investigation`);
    return response.data;
  },
  addCommunication: async (id: number, payload: { channel: string; sender?: string; recipient?: string; message: string }) => {
    const response = await api.post(`/complaints/${id}/communications`, payload);
    return response.data;
  },
  createInvestigation: async (id: number, payload: { investigator_id?: number; summary?: string }) => {
    const response = await api.post(`/complaints/${id}/investigation`, payload);
    return response.data;
  },
  updateInvestigation: async (id: number, payload: { investigator_id?: number; root_cause_analysis_id?: number; summary?: string; outcome?: string }) => {
    const response = await api.put(`/complaints/${id}/investigation`, payload);
    return response.data;
  },
  trends: async () => {
    const response = await api.get('/complaints/reports/trends');
    return response.data;
  },
};

// Traceability API
export const traceabilityAPI = {
  getBatches: async (params?: { page?: number; size?: number; search?: string; batch_type?: string; status?: string }) => {
    const response: AxiosResponse = await api.get('/traceability/batches', { params });
    return response.data;
  },

  getBatch: async (batchId: number) => {
    const response: AxiosResponse = await api.get(`/traceability/batches/${batchId}`);
    return response.data;
  },

  createBatch: async (batchData: any) => {
    const response: AxiosResponse = await api.post('/traceability/batches', batchData);
    return response.data;
  },

  updateBatch: async (batchId: number, batchData: any) => {
    const response: AxiosResponse = await api.put(`/traceability/batches/${batchId}`, batchData);
    return response.data;
  },

  deleteBatch: async (batchId: number) => {
    const response: AxiosResponse = await api.delete(`/traceability/batches/${batchId}`);
    return response.data;
  },

  // No generic /trace endpoint on backend; use dedicated functions from traceabilityAPI.ts when needed

  getDashboard: async () => {
    const response: AxiosResponse = await api.get('/traceability/dashboard/enhanced');
    return response.data;
  },

  getRecalls: async (params?: { page?: number; size?: number; search?: string; recall_type?: string; status?: string }) => {
    const response: AxiosResponse = await api.get('/traceability/recalls', { params });
    return response.data;
  },

  getTraceabilityReports: async (params?: { page?: number; size?: number; search?: string }) => {
    const response: AxiosResponse = await api.get('/traceability/reports', { params });
    return response.data;
  },

  createRecall: async (recallData: any) => {
    const response: AxiosResponse = await api.post('/traceability/recalls', recallData);
    return response.data;
  },

  createTraceabilityReport: async (reportData: any) => {
    const response: AxiosResponse = await api.post('/traceability/reports', reportData);
    return response.data;
  },
};

// Audits API
export const auditsAPI = {
  // Audits
  listAudits: async (params?: { search?: string; audit_type?: 'internal'|'external'|'supplier'; status?: string; department?: string; auditor_id?: number; page?: number; size?: number }) => {
    const response: AxiosResponse = await api.get('/audits/', { params });
    return response.data;
  },
  createAudit: async (payload: any) => {
    const response: AxiosResponse = await api.post('/audits/', payload);
    return response.data;
  },
  getAudit: async (auditId: number) => {
    const response: AxiosResponse = await api.get(`/audits/${auditId}`);
    return response.data;
  },
  updateAudit: async (auditId: number, payload: any) => {
    const response: AxiosResponse = await api.put(`/audits/${auditId}`, payload);
    return response.data;
  },
  deleteAudit: async (auditId: number) => {
    const response: AxiosResponse = await api.delete(`/audits/${auditId}`);
    return response.data;
  },

  // Stats
  getStats: async () => {
    const response: AxiosResponse = await api.get('/audits/stats');
    return response.data;
  },

  // KPI Overview
  getKpisOverview: async (params?: { period?: 'week'|'month'|'quarter'|'year'; department?: string; auditor_id?: number }) => {
    const response: AxiosResponse = await api.get('/audits/kpis/overview', { params });
    return response.data;
  },
  // Schedule utilities
  detectScheduleConflicts: async (params?: { start?: string; end?: string; auditor_id?: number; department?: string }) => {
    const response: AxiosResponse = await api.get('/audits/schedule/conflicts', { params });
    return response.data;
  },
  bulkUpdateSchedule: async (updates: Array<{ id: number; start_date?: string; end_date?: string }>) => {
    const response: AxiosResponse = await api.post('/audits/schedule/bulk-update', updates);
    return response.data;
  },

  // Audit Plan endpoints
  getPlan: async (auditId: number) => {
    const response: AxiosResponse = await api.get(`/audits/${auditId}/plan`);
    return response.data;
  },
  savePlan: async (auditId: number, payload: { agenda?: string; criteria_refs?: string; sampling_plan?: string; documents_to_review?: string; logistics?: string }) => {
    const response: AxiosResponse = await api.post(`/audits/${auditId}/plan`, payload);
    return response.data;
  },
  approvePlan: async (auditId: number) => {
    const response: AxiosResponse = await api.post(`/audits/${auditId}/plan/approve`);
    return response.data;
  },

  // Export list
  exportAudits: async (format: 'pdf'|'xlsx', filters?: { search?: string; audit_type?: string; status?: string; department?: string; auditor_id?: number }) => {
    const response: AxiosResponse<Blob> = await api.post('/audits/export', filters || {}, {
      params: { format },
      responseType: 'blob',
    });
    return response.data;
  },
  exportConsolidatedReports: async (format: 'pdf'|'xlsx', params?: { date_from?: string; date_to?: string; program_id?: number; department?: string; auditor_id?: number; status?: string }) => {
    const response: AxiosResponse<Blob> = await api.post('/audits/reports/consolidated', {}, {
      params: { format, ...(params || {}) },
      responseType: 'blob',
    });
    return response.data;
  },

  // Single audit report
  exportReport: async (auditId: number, format: 'pdf'|'xlsx') => {
    const response: AxiosResponse<Blob> = await api.get(`/audits/${auditId}/report`, {
      params: { format },
      responseType: 'blob',
    });
    return response.data;
  },
  approveReport: async (auditId: number, payload?: { notes?: string; file_path?: string }) => {
    const response: AxiosResponse = await api.post(`/audits/${auditId}/report/approve`, payload || {});
    return response.data;
  },
  getReportHistory: async (auditId: number) => {
    const response: AxiosResponse = await api.get(`/audits/${auditId}/report/history`);
    return response.data;
  },

  // Audit-level attachments
  listAttachments: async (auditId: number) => {
    const response: AxiosResponse = await api.get(`/audits/${auditId}/attachments`);
    return response.data;
  },
  deleteAttachment: async (attachmentId: number) => {
    const response: AxiosResponse = await api.delete(`/audits/attachments/${attachmentId}`);
    return response.data;
  },

  // Auditees
  listAuditees: async (auditId: number) => {
    const response: AxiosResponse = await api.get(`/audits/${auditId}/auditees`);
    return response.data;
  },
  addAuditee: async (auditId: number, userId: number, role?: string) => {
    const response: AxiosResponse = await api.post(`/audits/${auditId}/auditees`, null, { params: { user_id: userId, role } });
    return response.data;
  },
  removeAuditee: async (id: number) => {
    const response: AxiosResponse = await api.delete(`/audits/auditees/${id}`);
    return response.data;
  },

  // Templates
  createTemplate: async (payload: any) => {
    const response: AxiosResponse = await api.post('/audits/templates', payload);
    return response.data;
  },
  listTemplates: async () => {
    const response: AxiosResponse = await api.get('/audits/templates');
    return response.data;
  },

  // Checklist items
  listChecklistItems: async (auditId: number) => {
    const response: AxiosResponse = await api.get(`/audits/${auditId}/checklist`);
    return response.data;
  },
  addChecklistItem: async (auditId: number, payload: any) => {
    const response: AxiosResponse = await api.post(`/audits/${auditId}/checklist`, payload);
    return response.data;
  },
  updateChecklistItem: async (itemId: number, payload: any) => {
    const response: AxiosResponse = await api.put(`/audits/checklist/${itemId}`, payload);
    return response.data;
  },
  listItemAttachments: async (itemId: number) => {
    const response: AxiosResponse = await api.get(`/audits/checklist/${itemId}/attachments`);
    return response.data;
  },
  uploadItemAttachment: async (itemId: number, file: File) => {
    const form = new FormData(); form.append('file', file);
    const response: AxiosResponse = await api.post(`/audits/checklist/${itemId}/attachments`, form, { headers: { 'Content-Type': 'multipart/form-data' } });
    return response.data;
  },
  deleteItemAttachment: async (attachmentId: number) => {
    const response: AxiosResponse = await api.delete(`/audits/checklist/attachments/${attachmentId}`);
    return response.data;
  },

  // Findings
  listFindings: async (auditId: number) => {
    const response: AxiosResponse = await api.get(`/audits/${auditId}/findings`);
    return response.data;
  },
  // Aggregated findings
  listAllFindings: async (params?: {
    audit_id?: number;
    program_id?: number;
    severity?: string;
    status?: string;
    department?: string;
    responsible_person_id?: number;
    has_nc?: boolean;
    overdue?: boolean;
    created_from?: string;
    created_to?: string;
    page?: number;
    size?: number;
  }) => {
    const response: AxiosResponse = await api.get('/audits/findings', { params });
    return response.data;
  },
  bulkUpdateFindingsStatus: async (findingIds: number[], status: 'open'|'in_progress'|'verified'|'closed') => {
    const response: AxiosResponse = await api.post('/audits/findings/bulk-update-status', { finding_ids: findingIds, status });
    return response.data;
  },
  bulkAssignFindings: async (findingIds: number[], responsible_person_id: number) => {
    const response: AxiosResponse = await api.post('/audits/findings/bulk-assign', { finding_ids: findingIds, responsible_person_id });
    return response.data;
  },
  getFindingsAnalytics: async (params?: { program_id?: number; department?: string }) => {
    const response: AxiosResponse = await api.get('/audits/findings/analytics', { params });
    return response.data;
  },
  addFinding: async (auditId: number, payload: any) => {
    const response: AxiosResponse = await api.post(`/audits/${auditId}/findings`, payload);
    return response.data;
  },
  updateFinding: async (findingId: number, payload: any) => {
    const response: AxiosResponse = await api.put(`/audits/findings/${findingId}`, payload);
    return response.data;
  },
  listFindingAttachments: async (findingId: number) => {
    const response: AxiosResponse = await api.get(`/audits/findings/${findingId}/attachments`);
    return response.data;
  },
  uploadFindingAttachment: async (findingId: number, file: File) => {
    const form = new FormData(); form.append('file', file);
    const response: AxiosResponse = await api.post(`/audits/findings/${findingId}/attachments`, form, { headers: { 'Content-Type': 'multipart/form-data' } });
    return response.data;
  },
  deleteFindingAttachment: async (attachmentId: number) => {
    const response: AxiosResponse = await api.delete(`/audits/findings/attachments/${attachmentId}`);
    return response.data;
  },
  createNCFromFinding: async (findingId: number) => {
    const response: AxiosResponse = await api.post(`/audits/findings/${findingId}/create-nc`);
    return response.data;
  },

  // Attachments
  uploadAttachment: async (auditId: number, file: File) => {
    const form = new FormData();
    form.append('file', file);
    const response: AxiosResponse = await api.post(`/audits/${auditId}/attachments`, form, { headers: { 'Content-Type': 'multipart/form-data' } });
    return response.data;
  },

  // Audit Programs
  listPrograms: async (params?: { 
    status?: string; 
    year?: number; 
    manager_id?: number; 
    page?: number; 
    size?: number 
  }) => {
    const response: AxiosResponse = await api.get('/audits/programs', { params });
    return response.data;
  },
  createProgram: async (payload: {
    name: string;
    description?: string;
    objectives: string;
    scope: string;
    year: number;
    period?: string;
    manager_id: number;
    risk_method?: string;
    resources?: string;
    schedule?: any;
    kpis?: any;
    status?: string;
  }) => {
    const response: AxiosResponse = await api.post('/audits/programs', payload);
    return response.data;
  },
  getProgram: async (programId: number) => {
    const response: AxiosResponse = await api.get(`/audits/programs/${programId}`);
    return response.data;
  },
  updateProgram: async (programId: number, payload: any) => {
    const response: AxiosResponse = await api.put(`/audits/programs/${programId}`, payload);
    return response.data;
  },
  deleteProgram: async (programId: number) => {
    const response: AxiosResponse = await api.delete(`/audits/programs/${programId}`);
    return response.data;
  },
  getProgramSchedule: async (programId: number) => {
    const response: AxiosResponse = await api.get(`/audits/programs/${programId}/schedule`);
    return response.data;
  },
  getProgramKpis: async (programId: number) => {
    const response: AxiosResponse = await api.get(`/audits/programs/${programId}/kpis`);
    return response.data;
  },

  // Risk-Based Planning
  listProgramRisks: async (programId: number, params?: { 
    risk_rating?: string; 
    page?: number; 
    size?: number 
  }) => {
    const response: AxiosResponse = await api.get(`/audits/programs/${programId}/risks`, { params });
    return response.data;
  },
  createProgramRisk: async (programId: number, payload: {
    area_name: string;
    process_name?: string;
    risk_rating?: string;
    risk_score?: number;
    rationale: string;
    last_audit_date?: string;
    next_audit_due?: string;
    audit_frequency_months?: number;
    responsible_auditor_id?: number;
    mitigation_measures?: string;
  }) => {
    const response: AxiosResponse = await api.post(`/audits/programs/${programId}/risks`, payload);
    return response.data;
  },
  getProgramRisk: async (programId: number, riskId: number) => {
    const response: AxiosResponse = await api.get(`/audits/programs/${programId}/risks/${riskId}`);
    return response.data;
  },
  updateProgramRisk: async (programId: number, riskId: number, payload: any) => {
    const response: AxiosResponse = await api.put(`/audits/programs/${programId}/risks/${riskId}`, payload);
    return response.data;
  },
  deleteProgramRisk: async (programId: number, riskId: number) => {
    const response: AxiosResponse = await api.delete(`/audits/programs/${programId}/risks/${riskId}`);
    return response.data;
  },
  getProgramRiskPlan: async (programId: number) => {
    const response: AxiosResponse = await api.get(`/audits/programs/${programId}/risk-plan`);
    return response.data;
  },
};

// Training API
export const trainingAPI = {
  // Programs
  getPrograms: async (params?: { search?: string }) => {
    const response: AxiosResponse = await api.get('/training/programs', { params });
    return response.data;
  },
  getUserTrainingMatrix: async (userId: number) => {
    const response: AxiosResponse = await api.get(`/training/matrix/${userId}`);
    return response.data;
  },
  getEligibility: async (params: { user_id: number; action?: 'monitor'|'verify'; ccp_id?: number; equipment_id?: number }) => {
    const response: AxiosResponse = await api.get('/training/eligibility', { params });
    return response.data;
  },
  createProgram: async (payload: { code: string; title: string; description?: string; department?: string }) => {
    const response: AxiosResponse = await api.post('/training/programs', payload);
    return response.data;
  },
  getProgram: async (programId: number) => {
    const response: AxiosResponse = await api.get(`/training/programs/${programId}`);
    return response.data;
  },
  updateProgram: async (programId: number, payload: { title?: string; description?: string; department?: string }) => {
    const response: AxiosResponse = await api.put(`/training/programs/${programId}`, payload);
    return response.data;
  },
  deleteProgram: async (programId: number) => {
    const response: AxiosResponse = await api.delete(`/training/programs/${programId}`);
    return response.data;
  },

  // Sessions
  getSessions: async (programId: number) => {
    const response: AxiosResponse = await api.get(`/training/programs/${programId}/sessions`);
    return response.data;
  },
  createSession: async (programId: number, payload: { session_date: string; location?: string; trainer?: string; notes?: string }) => {
    const response: AxiosResponse = await api.post(`/training/programs/${programId}/sessions`, payload);
    return response.data;
  },
  updateSession: async (sessionId: number, payload: { session_date?: string; location?: string; trainer?: string; notes?: string }) => {
    const response: AxiosResponse = await api.put(`/training/sessions/${sessionId}`, payload);
    return response.data;
  },
  deleteSession: async (sessionId: number) => {
    const response: AxiosResponse = await api.delete(`/training/sessions/${sessionId}`);
    return response.data;
  },

  // Attendance
  getAttendance: async (sessionId: number) => {
    const response: AxiosResponse = await api.get(`/training/sessions/${sessionId}/attendance`);
    return response.data;
  },
  addAttendance: async (sessionId: number, payload: { user_id: number; attended?: boolean; comments?: string }) => {
    const response: AxiosResponse = await api.post(`/training/sessions/${sessionId}/attendance`, payload);
    return response.data;
  },
  updateAttendance: async (attendanceId: number, payload: { attended?: boolean; comments?: string }) => {
    const params: any = {};
    if (typeof payload.attended !== 'undefined') params.attended = payload.attended;
    if (typeof payload.comments !== 'undefined') params.comments = payload.comments;
    const response: AxiosResponse = await api.put(`/training/attendance/${attendanceId}`, null, { params });
    return response.data;
  },
  deleteAttendance: async (attendanceId: number) => {
    const response: AxiosResponse = await api.delete(`/training/attendance/${attendanceId}`);
    return response.data;
  },
  exportAttendanceCSV: async (sessionId: number) => {
    const response: AxiosResponse<Blob> = await api.get(`/training/sessions/${sessionId}/attendance/export`, { responseType: 'blob' });
    return response.data;
  },

  // Materials
  uploadProgramMaterial: async (programId: number, file: File) => {
    const form = new FormData();
    form.append('file', file);
    const response: AxiosResponse = await api.post(`/training/programs/${programId}/materials`, form, { headers: { 'Content-Type': 'multipart/form-data' } });
    return response.data;
  },
  listProgramMaterials: async (programId: number) => {
    const response: AxiosResponse = await api.get(`/training/programs/${programId}/materials`);
    return response.data;
  },
  uploadSessionMaterial: async (sessionId: number, file: File) => {
    const form = new FormData();
    form.append('file', file);
    const response: AxiosResponse = await api.post(`/training/sessions/${sessionId}/materials`, form, { headers: { 'Content-Type': 'multipart/form-data' } });
    return response.data;
  },
  listSessionMaterials: async (sessionId: number) => {
    const response: AxiosResponse = await api.get(`/training/sessions/${sessionId}/materials`);
    return response.data;
  },
  downloadMaterial: async (materialId: number) => {
    const response: AxiosResponse<Blob> = await api.get(`/training/materials/${materialId}/download`, { responseType: 'blob' });
    return response.data;
  },
  deleteMaterial: async (materialId: number) => {
    const response: AxiosResponse = await api.delete(`/training/materials/${materialId}`);
    return response.data;
  },

  // Role-required trainings
  assignRequiredTraining: async (payload: { role_id: number; program_id: number; is_mandatory?: boolean }) => {
    const response: AxiosResponse = await api.post('/training/required', payload);
    return response.data;
  },
  listRequiredTrainings: async (params?: { role_id?: number; program_id?: number }) => {
    const response: AxiosResponse = await api.get('/training/required', { params });
    return response.data;
  },
  deleteRequiredTraining: async (recordId: number) => {
    const response: AxiosResponse = await api.delete(`/training/required/${recordId}`);
    return response.data;
  },
  // Scoped HACCP required trainings
  assignScopedRequired: async (payload: { role_id: number; action: 'monitor'|'verify'; program_id: number; ccp_id?: number; equipment_id?: number; is_mandatory?: boolean }) => {
    const response: AxiosResponse = await api.post('/training/required/haccp', payload);
    return response.data;
  },
  listScopedRequired: async (params?: { role_id?: number; action?: 'monitor'|'verify'; ccp_id?: number; equipment_id?: number }) => {
    const response: AxiosResponse = await api.get('/training/required/haccp', { params });
    return response.data;
  },
  deleteScopedRequired: async (recordId: number) => {
    const response: AxiosResponse = await api.delete(`/training/required/haccp/${recordId}`);
    return response.data;
  },

  // Quizzes
  listProgramQuizzes: async (programId: number) => {
    const response: AxiosResponse = await api.get(`/training/programs/${programId}/quizzes`);
    return response.data;
  },
  createProgramQuiz: async (
    programId: number,
    payload: {
      title: string;
      description?: string;
      pass_threshold?: number;
      is_published?: boolean;
      questions: Array<{ text: string; order_index?: number; options: Array<{ text: string; is_correct?: boolean }> }>;
    }
  ) => {
    const response: AxiosResponse = await api.post(`/training/programs/${programId}/quizzes`, payload);
    return response.data;
  },
  getQuiz: async (quizId: number) => {
    const response: AxiosResponse = await api.get(`/training/quizzes/${quizId}`);
    return response.data;
  },
  submitQuiz: async (quizId: number, answers: Array<{ question_id: number; selected_option_id: number }>) => {
    const response: AxiosResponse = await api.post(`/training/quizzes/${quizId}/submit`, { answers });
    return response.data;
  },
  // Certificates
  uploadCertificate: async (sessionId: number, file: File) => {
    const form = new FormData(); form.append('file', file);
    const response: AxiosResponse = await api.post(`/training/sessions/${sessionId}/certificates`, form, { headers: { 'Content-Type': 'multipart/form-data' } });
    return response.data;
  },
  listSessionCertificates: async (sessionId: number) => {
    const response: AxiosResponse = await api.get(`/training/sessions/${sessionId}/certificates`);
    return response.data;
  },
  downloadCertificate: async (certId: number) => {
    const response: AxiosResponse<Blob> = await api.get(`/training/certificates/${certId}/download`, { responseType: 'blob' });
    return response.data;
  },
  getMyTrainingMatrix: async () => {
    const response: AxiosResponse = await api.get('/training/matrix/me');
    return response.data;
  },
};

export default api; 
 
// Allergen & Label Control API
export const allergenLabelAPI = {
  listAssessments: async (params?: { product_id?: number }) => {
    const response: AxiosResponse = await api.get('/allergen-label/assessments', { params });
    return response.data;
  },
  createAssessment: async (payload: {
    product_id: number;
    inherent_allergens?: string[];
    cross_contact_sources?: string[];
    risk_level?: 'low' | 'medium' | 'high';
    precautionary_labeling?: string;
    control_measures?: string;
    validation_verification?: string;
    reviewed_by?: number;
  }) => {
    const response: AxiosResponse = await api.post('/allergen-label/assessments', payload);
    return response.data;
  },
  updateAssessment: async (assessmentId: number, payload: any) => {
    const response: AxiosResponse = await api.put(`/allergen-label/assessments/${assessmentId}`, payload);
    return response.data;
  },
  listTemplates: async (include_inactive: boolean = false) => {
    const response: AxiosResponse = await api.get('/allergen-label/templates', { params: { include_inactive } });
    return response.data;
  },
  createTemplate: async (payload: { name: string; description?: string; product_id?: number | null; is_active?: boolean }) => {
    const response: AxiosResponse = await api.post('/allergen-label/templates', payload);
    return response.data;
  },
  createTemplateVersion: async (templateId: number, payload: { content: string; change_description: string; change_reason: string }) => {
    const response: AxiosResponse = await api.post(`/allergen-label/templates/${templateId}/versions`, payload);
    return response.data;
  },
  listTemplateVersions: async (templateId: number) => {
    const response: AxiosResponse = await api.get(`/allergen-label/templates/${templateId}/versions`);
    return response.data;
  },
  listVersionApprovals: async (templateId: number, versionId: number) => {
    const response: AxiosResponse = await api.get(`/allergen-label/templates/${templateId}/versions/${versionId}/approvals`);
    return response.data;
  },
  submitTemplateApprovals: async (templateId: number, approvers: Array<{ approver_id: number; approval_order: number }>) => {
    const response: AxiosResponse = await api.post(`/allergen-label/templates/${templateId}/approvals`, approvers);
    return response.data;
  },
  approveTemplate: async (templateId: number, approvalId: number) => {
    const response: AxiosResponse = await api.post(`/allergen-label/templates/${templateId}/approvals/${approvalId}/approve`);
    return response.data;
  },
  rejectTemplate: async (templateId: number, approvalId: number) => {
    const response: AxiosResponse = await api.post(`/allergen-label/templates/${templateId}/approvals/${approvalId}/reject`);
    return response.data;
  },
  exportVersionPDF: async (templateId: number, versionId: number) => {
    const response: AxiosResponse<Blob> = await api.get(`/allergen-label/templates/${templateId}/versions/${versionId}/export`, { responseType: 'blob' });
    return response.data;
  },
};

// Risk Threshold API
export const riskThresholdAPI = {
  create: (data: any) => api.post('/haccp/risk-thresholds', data),
  getAll: (params?: { scope_type?: string; scope_id?: number }) => 
    api.get('/haccp/risk-thresholds', { params }),
  getById: (id: number) => api.get(`/haccp/risk-thresholds/${id}`),
  update: (id: number, data: any) => api.put(`/haccp/risk-thresholds/${id}`, data),
  delete: (id: number) => api.delete(`/haccp/risk-thresholds/${id}`),
  calculate: (likelihood: number, severity: number, scope_type?: string, scope_id?: number) =>
    api.post('/haccp/risk-thresholds/calculate', { likelihood, severity, scope_type, scope_id })
};

// Decision Tree API
export const decisionTreeAPI = {
  // Create decision tree for a hazard
  createDecisionTree: async (hazardId: number, data: {
    q1_answer: boolean;
    q1_justification?: string;
  }) => {
    const response = await api.post(`/haccp/hazards/${hazardId}/decision-tree`, data);
    return response.data;
  },

  // Answer a decision tree question
  answerQuestion: async (hazardId: number, data: {
    question_number: number;
    answer: boolean;
    justification?: string;
  }) => {
    const response = await api.post(`/haccp/hazards/${hazardId}/decision-tree/answer`, data);
    return response.data;
  },

  // Get decision tree for a hazard
  getDecisionTree: async (hazardId: number) => {
    const response = await api.get(`/haccp/hazards/${hazardId}/decision-tree`);
    return response.data;
  },

  // Get decision tree status
  getDecisionTreeStatus: async (hazardId: number) => {
    const response = await api.get(`/haccp/hazards/${hazardId}/decision-tree/status`);
    return response.data;
  }
};<|MERGE_RESOLUTION|>--- conflicted
+++ resolved
@@ -720,15 +720,11 @@
     const response: AxiosResponse = await api.post(`/haccp/ccps/${ccpId}/verification-logs`, logData);
     return response.data;
   },
-<<<<<<< HEAD
-
-=======
->>>>>>> 7187c1e7
+
   getVerificationLogs: async (ccpId: number) => {
     const response: AxiosResponse = await api.get(`/haccp/ccps/${ccpId}/verification-logs`);
     return response.data;
   },
-
 
   // Dashboard and Reports
   getDashboard: async () => {
