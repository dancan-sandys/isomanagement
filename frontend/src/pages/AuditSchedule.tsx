--- conflicted
+++ resolved
@@ -124,14 +124,7 @@
                 const overdue = a.status !== 'completed' && a.end_date && new Date(a.end_date) < new Date();
                 const start = String(a.start_date || '').slice(0,10);
                 const end = String(a.end_date || '').slice(0,10);
-<<<<<<< HEAD
                 const currentEditDates = editDates[a.id] || { start, end };
-                
-=======
-                // Use regular variables instead of useState for inline editing
-                let newStart = start;
-                let newEnd = end;
->>>>>>> d4512506
                 return (
                   <TableRow key={a.id}>
                     <TableCell>{a.title}</TableCell>
@@ -143,7 +136,6 @@
                     <TableCell>{overdue ? <Chip color="error" label="Overdue" size="small" /> : '-'}</TableCell>
                     <TableCell>
                       <Stack direction="row" spacing={1}>
-<<<<<<< HEAD
                         <TextField 
                           size="small" 
                           type="date" 
@@ -162,10 +154,6 @@
                             [a.id]: { ...currentEditDates, end: e.target.value }
                           })} 
                         />
-=======
-                        <TextField size="small" type="date" defaultValue={newStart} onChange={(e) => { newStart = e.target.value; }} />
-                        <TextField size="small" type="date" defaultValue={newEnd} onChange={(e) => { newEnd = e.target.value; }} />
->>>>>>> d4512506
                         <Button size="small" variant="outlined" onClick={async () => {
                           await auditsAPI.bulkUpdateSchedule([{ 
                             id: a.id, 
