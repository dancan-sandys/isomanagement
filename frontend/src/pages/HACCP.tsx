--- conflicted
+++ resolved
@@ -531,17 +531,7 @@
                       {ccp.description}
                     </Typography>
                     <Stack direction="row" spacing={1} sx={{ mb: 2 }}>
-<<<<<<< HEAD
-                      <Chip
-                        label={ccp.status}
-                        color={getCCPStatusColor(ccp.status) as any}
-                        size="small"
-=======
-                      <StatusChip
-                        status={ccp.status}
-                        label={ccp.status}
->>>>>>> 5beaf033
-                      />
+                      <StatusChip status={ccp.status} label={ccp.status} />
                     </Stack>
                     {ccp.critical_limit_min && ccp.critical_limit_max && (
                       <Typography variant="body2" color="textSecondary">
