--- conflicted
+++ resolved
@@ -49,10 +49,6 @@
 const Dashboard: React.FC = () => {
   const { user } = useSelector((state: RootState) => state.auth);
   const [loading, setLoading] = useState(false);
-<<<<<<< HEAD
-=======
-  const [error, setError] = useState<string | null>(null);
->>>>>>> 1a95b881
   const [showOnboarding, setShowOnboarding] = useState(false);
   const [isFirstTime, setIsFirstTime] = useState(false);
 
@@ -596,16 +592,6 @@
         onComplete={handleOnboardingComplete}
         isFirstTime={isFirstTime}
       />
-<<<<<<< HEAD
-=======
-
-      {error && (
-        <Alert severity="warning" sx={{ mb: 3 }}>
-          {error} - Showing fallback data
-        </Alert>
-      )}
-
->>>>>>> 1a95b881
       {/* Modern Smart Dashboard */}
       <SmartDashboard />
 
