import React, { useState, useEffect } from 'react';
import { useDispatch, useSelector } from 'react-redux';
import {
  Box,
  Paper,
  Table,
  TableBody,
  TableCell,
  TableContainer,
  TableHead,
  TableRow,
  TablePagination,
  Checkbox,
  IconButton,
  Chip,
  TextField,
  FormControl,
  InputLabel,
  Select,
  MenuItem,
  Button,
  Tooltip,
  Typography,
  LinearProgress,
  Alert,
  Grid,
  Card,
  CardContent,
  CardActions,
  Dialog,
  DialogTitle,
  DialogContent,
  DialogActions,
  
} from '@mui/material';
import {
  Add,
  Edit,
  Delete,
  Visibility,
  Search,
  FilterList,
  ViewList,
  ViewModule,
  AddCircle,
  Inventory2,
  Cancel,
  Coronavirus as Allergen,
  Inventory,
  Science,
  Build,
  Support,
} from '@mui/icons-material';
import { DatePicker } from '@mui/x-date-pickers/DatePicker';
import { LocalizationProvider } from '@mui/x-date-pickers/LocalizationProvider';
import { AdapterDateFns } from '@mui/x-date-pickers/AdapterDateFns';
import { format, parseISO } from 'date-fns';
import {
  fetchMaterials,
  setMaterialFilters,
  clearMaterialFilters,
  setSelectedMaterials,
  approveMaterial,
  rejectMaterial,
  bulkApproveMaterials,
  bulkRejectMaterials,
  deleteMaterial,
} from '../../store/slices/supplierSlice';
import { RootState, AppDispatch } from '../../store';
import { Material, MaterialFilters } from '../../types/supplier';
import { EnhancedCard } from '../UI';
import { EnhancedStatusChip } from '../UI';
<<<<<<< HEAD
// import DataTable from '../UI/DataTable';
=======
import DataTable from '../UI/DataTable';
>>>>>>> 1a95b881
import { NotificationToast } from '../UI';

interface MaterialListProps {
  onViewMaterial?: (material: Material) => void;
  onEditMaterial?: (material: Material) => void;
  onCreateMaterial?: () => void;
  onBulkAction?: (action: string, materialIds: number[]) => void;
}

const MaterialList: React.FC<MaterialListProps> = ({
  onViewMaterial,
  onEditMaterial,
  onCreateMaterial,
  onBulkAction,
}) => {
  const dispatch = useDispatch<AppDispatch>();
  const {
    materials,
    materialsLoading,
    materialsError,
    selectedItems,
    filters,
  } = useSelector((state: RootState) => state.supplier);

  const [viewMode, setViewMode] = useState<'table' | 'grid'>('table');
  const [page, setPage] = useState(0);
  const [rowsPerPage, setRowsPerPage] = useState(10);
  const [searchTerm, setSearchTerm] = useState('');
  const [showFilters, setShowFilters] = useState(false);
  const [bulkActionDialog, setBulkActionDialog] = useState(false);
  const [bulkAction, setBulkAction] = useState('');
  const [approvalDialog, setApprovalDialog] = useState(false);
  const [selectedMaterial, setSelectedMaterial] = useState<Material | null>(null);
  const [approvalComments, setApprovalComments] = useState('');
  const [rejectionReason, setRejectionReason] = useState('');
  const [notification, setNotification] = useState<{
    open: boolean;
    message: string;
    severity: 'success' | 'error' | 'info' | 'warning';
  }>({ open: false, message: '', severity: 'info' });

  // Filter states
  const [filterCategory, setFilterCategory] = useState('');
  const [filterSupplier, setFilterSupplier] = useState('');
  const [filterApprovalStatus, setFilterApprovalStatus] = useState('');
  const [filterAllergens, setFilterAllergens] = useState<string[]>([]);
  const [filterDateFrom, setFilterDateFrom] = useState<Date | null>(null);
  const [filterDateTo, setFilterDateTo] = useState<Date | null>(null);

  useEffect(() => {
    loadMaterials();
  }, [page, rowsPerPage, filters]);

  useEffect(() => {
    const timer = setTimeout(() => {
<<<<<<< HEAD
      if (searchTerm !== (filters.materials as any)?.search) {
=======
      if (searchTerm !== (filters.materials as any).search) {
>>>>>>> 1a95b881
        dispatch(setMaterialFilters({ ...(filters.materials || {}), search: searchTerm } as any));
      }
    }, 500);

    return () => clearTimeout(timer);
  }, [searchTerm, dispatch, filters.materials]);

  const loadMaterials = () => {
    dispatch(fetchMaterials({
      page: page + 1,
      size: rowsPerPage,
      ...filters.materials,
    }));
  };

  const handlePageChange = (event: unknown, newPage: number) => {
    setPage(newPage);
  };

  const handleRowsPerPageChange = (event: React.ChangeEvent<HTMLInputElement>) => {
    setRowsPerPage(parseInt(event.target.value, 10));
    setPage(0);
  };

  const handleSearchChange = (event: React.ChangeEvent<HTMLInputElement>) => {
    setSearchTerm(event.target.value);
  };

  const handleFilterChange = () => {
    const newFilters: MaterialFilters & { date_from?: string; date_to?: string } = {};
    
    if (filterCategory) newFilters.category = filterCategory;
    if (filterSupplier) newFilters.supplier_id = parseInt(filterSupplier);
    if (filterApprovalStatus) newFilters.approval_status = filterApprovalStatus;
    if (filterAllergens.length > 0) newFilters.allergens = filterAllergens;
    if (filterDateFrom) (newFilters as any).date_from = format(filterDateFrom, 'yyyy-MM-dd');
    if (filterDateTo) (newFilters as any).date_to = format(filterDateTo, 'yyyy-MM-dd');

    // Cast to any because store typing for MaterialFilters currently omits date range
    dispatch(setMaterialFilters(newFilters as any));
    setPage(0);
  };

  const handleClearFilters = () => {
    dispatch(clearMaterialFilters());
    setFilterCategory('');
    setFilterSupplier('');
    setFilterApprovalStatus('');
    setFilterAllergens([]);
    setFilterDateFrom(null);
    setFilterDateTo(null);
    setSearchTerm('');
  };

  const handleSelectAll = (event: React.ChangeEvent<HTMLInputElement>) => {
    if (event.target.checked) {
      const allIds = materials?.items.map(m => m.id) || [];
      dispatch(setSelectedMaterials(allIds));
    } else {
      dispatch(setSelectedMaterials([]));
    }
  };

  const handleSelectMaterial = (materialId: number) => {
    const currentSelected = selectedItems.materials;
    const newSelected = currentSelected.includes(materialId)
      ? currentSelected.filter(id => id !== materialId)
      : [...currentSelected, materialId];
    dispatch(setSelectedMaterials(newSelected));
  };

  const handleBulkAction = async () => {
    if (selectedItems.materials.length === 0) {
      setNotification({
        open: true,
        message: 'Please select materials for bulk action',
        severity: 'warning',
      });
      return;
    }

    try {
      if (bulkAction === 'approve') {
        await dispatch(bulkApproveMaterials({
          materialIds: selectedItems.materials,
          comments: approvalComments,
        })).unwrap();
        
        setNotification({
          open: true,
          message: `Approved ${selectedItems.materials.length} materials`,
          severity: 'success',
        });
      } else if (bulkAction === 'reject') {
        await dispatch(bulkRejectMaterials({
          materialIds: selectedItems.materials,
          rejectionReason,
        })).unwrap();
        
        setNotification({
          open: true,
          message: `Rejected ${selectedItems.materials.length} materials`,
          severity: 'success',
        });
      }

      dispatch(setSelectedMaterials([]));
      setBulkActionDialog(false);
      setBulkAction('');
      setApprovalComments('');
      setRejectionReason('');
      loadMaterials();
    } catch (error) {
      setNotification({
        open: true,
        message: 'Failed to perform bulk action',
        severity: 'error',
      });
    }
  };

  const handleApproveMaterial = async (material: Material) => {
    setSelectedMaterial(material);
    setApprovalDialog(true);
  };

  const handleRejectMaterial = async (material: Material) => {
    setSelectedMaterial(material);
    setApprovalDialog(true);
  };

  const handleApprovalSubmit = async () => {
    if (!selectedMaterial) return;

    try {
      if (approvalComments) {
        await dispatch(approveMaterial({
          materialId: selectedMaterial.id,
          comments: approvalComments,
        })).unwrap();
        
        setNotification({
          open: true,
          message: 'Material approved successfully',
          severity: 'success',
        });
      } else if (rejectionReason) {
        await dispatch(rejectMaterial({
          materialId: selectedMaterial.id,
          rejectionReason,
        })).unwrap();
        
        setNotification({
          open: true,
          message: 'Material rejected successfully',
          severity: 'success',
        });
      }

      setApprovalDialog(false);
      setSelectedMaterial(null);
      setApprovalComments('');
      setRejectionReason('');
      loadMaterials();
    } catch (error) {
      setNotification({
        open: true,
        message: 'Failed to update material status',
        severity: 'error',
      });
    }
  };

  const handleDeleteMaterial = async (materialId: number) => {
    try {
      await dispatch(deleteMaterial(materialId)).unwrap();
      setNotification({
        open: true,
        message: 'Material deleted successfully',
        severity: 'success',
      });
      loadMaterials();
    } catch (error) {
      setNotification({
        open: true,
        message: 'Failed to delete material',
        severity: 'error',
      });
    }
  };

  const getApprovalStatusColor = (status: string) => {
    switch (status?.toLowerCase()) {
      case 'approved': return 'success';
      case 'pending': return 'warning';
      case 'rejected': return 'error';
      case 'under_review': return 'info';
      default: return 'default';
    }
  };

  const getCategoryIcon = (category: string) => {
    switch (category) {
      case 'raw_milk': return <Inventory2 />;
      case 'additives': return <AddCircle />;
      case 'cultures': return <Allergen />;
      case 'packaging': return <Inventory2 />;
      case 'equipment': return <Inventory2 />;
      case 'chemicals': return <Allergen />;
      case 'services': return <Inventory2 />;
      default: return <Inventory2 />;
    }
  };

  const getCategoryDisplayName = (category: string) => {
    return category?.replace('_', ' ').replace(/\b\w/g, l => l.toUpperCase()) || '';
  };

  const getApprovalStatusDisplayName = (status: string) => {
    return status?.replace('_', ' ').replace(/\b\w/g, l => l.toUpperCase()) || '';
  };

  const renderTable = () => (
    <TableContainer component={Paper} elevation={2}>
      <Table>
        <TableHead>
          <TableRow>
            <TableCell padding="checkbox">
              <Checkbox
                indeterminate={selectedItems.materials.length > 0 && selectedItems.materials.length < (materials?.items.length || 0)}
                checked={selectedItems.materials.length > 0 && selectedItems.materials.length === (materials?.items.length || 0)}
                onChange={handleSelectAll}
              />
            </TableCell>
            <TableCell>Material</TableCell>
            <TableCell>Category</TableCell>
            <TableCell>Supplier</TableCell>
            <TableCell>Approval Status</TableCell>
            <TableCell>Allergens</TableCell>
            <TableCell>Storage Conditions</TableCell>
            <TableCell>Shelf Life</TableCell>
            <TableCell>Created</TableCell>
            <TableCell align="center">Actions</TableCell>
          </TableRow>
        </TableHead>
        <TableBody>
          {materialsLoading ? (
            <TableRow>
              <TableCell colSpan={10} align="center">
                <LinearProgress />
                <Typography sx={{ mt: 1 }}>Loading materials...</Typography>
              </TableCell>
            </TableRow>
          ) : materials?.items.length === 0 ? (
            <TableRow>
              <TableCell colSpan={10} align="center">
                <Typography variant="body2" color="text.secondary">
                  No materials found
                </Typography>
              </TableCell>
            </TableRow>
          ) : (
            materials?.items.map((material) => (
              <TableRow key={material.id} hover>
                <TableCell padding="checkbox">
                  <Checkbox
                    checked={selectedItems.materials.includes(material.id)}
                    onChange={() => handleSelectMaterial(material.id)}
                  />
                </TableCell>
                <TableCell>
                  <Box>
                    <Typography variant="subtitle2" fontWeight="bold">
                      {material.name}
                    </Typography>
                    <Typography variant="caption" color="text.secondary">
                      {material.material_code}
                    </Typography>
                  </Box>
                </TableCell>
                <TableCell>
                  <Chip
                    label={getCategoryDisplayName(material.category)}
                    size="small"
                    icon={getCategoryIcon(material.category)}
                  />
                </TableCell>
                <TableCell>
                  <Typography variant="body2" fontWeight="bold">
                    {material.supplier_name}
                  </Typography>
                </TableCell>
                <TableCell>
                  <EnhancedStatusChip
                    status={material.approval_status as any}
                    label={getApprovalStatusDisplayName(material.approval_status)}
                  />
                </TableCell>
                <TableCell>
                  {material.allergens.length > 0 ? (
                    <Box display="flex" gap={0.5} flexWrap="wrap">
                      {material.allergens.slice(0, 2).map((allergen, index) => (
                        <Chip
                          key={index}
                          label={allergen}
                          size="small"
                          variant="outlined"
                          icon={<Allergen />}
                        />
                      ))}
                      {material.allergens.length > 2 && (
                        <Chip
                          label={`+${material.allergens.length - 2}`}
                          size="small"
                          variant="outlined"
                        />
                      )}
                    </Box>
                  ) : (
                    <Typography variant="body2" color="text.secondary">
                      None
                    </Typography>
                  )}
                </TableCell>
                <TableCell>
                  <Typography variant="body2" noWrap>
                    {material.storage_conditions}
                  </Typography>
                </TableCell>
                <TableCell>
                  {material.shelf_life_days ? (
                    <Typography variant="body2">
                      {material.shelf_life_days} days
                    </Typography>
                  ) : (
                    <Typography variant="body2" color="text.secondary">
                      Not specified
                    </Typography>
                  )}
                </TableCell>
                <TableCell>
                  <Typography variant="body2">
                    {format(parseISO(material.created_at), 'MMM dd, yyyy')}
                  </Typography>
                </TableCell>
                <TableCell align="center">
                  <Box display="flex" gap={1} justifyContent="center">
                    <Tooltip title="View Details">
                      <IconButton
                        size="small"
                        onClick={() => onViewMaterial?.(material)}
                      >
                        <Visibility />
                      </IconButton>
                    </Tooltip>
                    <Tooltip title="Edit Material">
                      <IconButton
                        size="small"
                        onClick={() => onEditMaterial?.(material)}
                      >
                        <Edit />
                      </IconButton>
                    </Tooltip>
                    {material.approval_status === 'pending' && (
                      <>
                        <Tooltip title="Approve Material">
                          <IconButton
                            size="small"
                            color="success"
                            onClick={() => handleApproveMaterial(material)}
                          >
                            <CheckCircle />
                          </IconButton>
                        </Tooltip>
                        <Tooltip title="Reject Material">
                          <IconButton
                            size="small"
                            color="error"
                            onClick={() => handleRejectMaterial(material)}
                          >
                            <Cancel />
                          </IconButton>
                        </Tooltip>
                      </>
                    )}
                    <Tooltip title="Delete Material">
                      <IconButton
                        size="small"
                        color="error"
                        onClick={() => handleDeleteMaterial(material.id)}
                      >
                        <Delete />
                      </IconButton>
                    </Tooltip>
                  </Box>
                </TableCell>
              </TableRow>
            ))
          )}
        </TableBody>
      </Table>
      {materials && (
        <TablePagination
          rowsPerPageOptions={[5, 10, 25, 50]}
          component="div"
          count={materials.total}
          rowsPerPage={rowsPerPage}
          page={page}
          onPageChange={handlePageChange}
          onRowsPerPageChange={handleRowsPerPageChange}
        />
      )}
    </TableContainer>
  );

  const renderGrid = () => (
    <Grid container spacing={3}>
      {materialsLoading ? (
        <Grid item xs={12}>
          <Box display="flex" justifyContent="center" p={3}>
            <LinearProgress sx={{ width: '100%' }} />
          </Box>
        </Grid>
      ) : materials?.items.length === 0 ? (
        <Grid item xs={12}>
          <Box display="flex" justifyContent="center" p={3}>
            <Typography variant="body2" color="text.secondary">
              No materials found
            </Typography>
          </Box>
        </Grid>
      ) : (
        materials?.items.map((material) => (
          <Grid item xs={12} sm={6} md={4} lg={3} key={material.id}>
            <EnhancedCard title={material.name || 'Material'}>
              <CardContent>
                <Box display="flex" justifyContent="space-between" alignItems="flex-start" mb={2}>
                  <Box>
                    <Typography variant="h6" fontWeight="bold" gutterBottom>
                      {material.name}
                    </Typography>
                    <Typography variant="caption" color="text.secondary">
                      {material.material_code}
                    </Typography>
                  </Box>
                  <Checkbox
                    checked={selectedItems.materials.includes(material.id)}
                    onChange={() => handleSelectMaterial(material.id)}
                  />
                </Box>

                <Box display="flex" flexDirection="column" gap={1} mb={2}>
                  <Chip
                    label={getCategoryDisplayName(material.category)}
                    size="small"
                    icon={getCategoryIcon(material.category)}
                  />
                  <Typography variant="body2" fontWeight="bold">
                    {material.supplier_name}
                  </Typography>
                  <EnhancedStatusChip
                    status={material.approval_status as any}
                    label={getApprovalStatusDisplayName(material.approval_status)}
                  />
                </Box>

                {material.allergens.length > 0 && (
                  <Box mb={2}>
                    <Typography variant="body2" fontWeight="bold" gutterBottom>
                      Allergens:
                    </Typography>
                    <Box display="flex" gap={0.5} flexWrap="wrap">
                      {material.allergens.slice(0, 3).map((allergen, index) => (
                        <Chip
                          key={index}
                          label={allergen}
                          size="small"
                          variant="outlined"
                          icon={<Allergen />}
                        />
                      ))}
                      {material.allergens.length > 3 && (
                        <Chip
                          label={`+${material.allergens.length - 3}`}
                          size="small"
                          variant="outlined"
                        />
                      )}
                    </Box>
                  </Box>
                )}

                <Box display="flex" justifyContent="space-between" alignItems="center" mb={1}>
                  <Typography variant="body2">Storage:</Typography>
                  <Typography variant="body2" color="text.secondary" noWrap>
                    {material.storage_conditions}
                  </Typography>
                </Box>

                <Box display="flex" justifyContent="space-between" alignItems="center">
                  <Typography variant="body2">Shelf Life:</Typography>
                  <Typography variant="body2" fontWeight="bold">
                    {material.shelf_life_days ? `${material.shelf_life_days} days` : 'Not specified'}
                  </Typography>
                </Box>
              </CardContent>
              <CardActions>
                <Button
                  size="small"
                  startIcon={<Visibility />}
                  onClick={() => onViewMaterial?.(material)}
                >
                  View
                </Button>
                <Button
                  size="small"
                  startIcon={<Edit />}
                  onClick={() => onEditMaterial?.(material)}
                >
                  Edit
                </Button>
                {material.approval_status === 'pending' && (
                  <>
                    <Button
                      size="small"
                      color="success"
                      startIcon={<CheckCircle />}
                      onClick={() => handleApproveMaterial(material)}
                    >
                      Approve
                    </Button>
                    <Button
                      size="small"
                      color="error"
                      startIcon={<Cancel />}
                      onClick={() => handleRejectMaterial(material)}
                    >
                      Reject
                    </Button>
                  </>
                )}
                <Button
                  size="small"
                  color="error"
                  startIcon={<Delete />}
                  onClick={() => handleDeleteMaterial(material.id)}
                >
                  Delete
                </Button>
              </CardActions>
            </EnhancedCard>
          </Grid>
        ))
      )}
    </Grid>
  );

  return (
    <Box>
      {/* Header */}
      <Box display="flex" justifyContent="space-between" alignItems="center" mb={3}>
        <Box>
          <Typography variant="h5" fontWeight="bold" gutterBottom>
            Material Management
          </Typography>
          <Typography variant="body2" color="text.secondary">
            Manage materials, specifications, and approval workflows
          </Typography>
        </Box>
        <Box display="flex" gap={2}>
          <Button
            variant="outlined"
            startIcon={<ViewList />}
            onClick={() => setViewMode('table')}
            color={viewMode === 'table' ? 'primary' : 'inherit'}
          >
            Table
          </Button>
          <Button
            variant="outlined"
            startIcon={<ViewModule />}
            onClick={() => setViewMode('grid')}
            color={viewMode === 'grid' ? 'primary' : 'inherit'}
          >
            Grid
          </Button>
          <Button
            variant="contained"
            startIcon={<Add />}
            onClick={onCreateMaterial}
          >
            New Material
          </Button>
        </Box>
      </Box>

      {/* Error Alert */}
      {materialsError && (
        <Alert severity="error" sx={{ mb: 3 }} onClose={() => {}}>
          {materialsError}
        </Alert>
      )}

      {/* Search and Filters */}
      <Paper sx={{ p: 2, mb: 3 }}>
        <Grid container spacing={2} alignItems="center">
          <Grid item xs={12} md={4}>
            <TextField
              fullWidth
              placeholder="Search materials..."
              value={searchTerm}
              onChange={handleSearchChange}
              InputProps={{
                startAdornment: <Search sx={{ mr: 1, color: 'text.secondary' }} />,
              }}
            />
          </Grid>
          <Grid item xs={12} md={2}>
            <FormControl fullWidth>
              <InputLabel>Category</InputLabel>
              <Select
                value={filterCategory}
                label="Category"
                onChange={(e) => setFilterCategory(e.target.value)}
              >
                <MenuItem value="">All Categories</MenuItem>
                <MenuItem value="raw_milk">Raw Milk</MenuItem>
                <MenuItem value="additives">Additives</MenuItem>
                <MenuItem value="cultures">Cultures</MenuItem>
                <MenuItem value="packaging">Packaging</MenuItem>
                <MenuItem value="equipment">Equipment</MenuItem>
                <MenuItem value="chemicals">Chemicals</MenuItem>
                <MenuItem value="services">Services</MenuItem>
              </Select>
            </FormControl>
          </Grid>
          <Grid item xs={12} md={2}>
            <FormControl fullWidth>
              <InputLabel>Approval Status</InputLabel>
              <Select
                value={filterApprovalStatus}
                label="Approval Status"
                onChange={(e) => setFilterApprovalStatus(e.target.value)}
              >
                <MenuItem value="">All Status</MenuItem>
                <MenuItem value="pending">Pending</MenuItem>
                <MenuItem value="approved">Approved</MenuItem>
                <MenuItem value="rejected">Rejected</MenuItem>
                <MenuItem value="under_review">Under Review</MenuItem>
              </Select>
            </FormControl>
          </Grid>
          <Grid item xs={12} md={2}>
            <Button
              fullWidth
              variant="outlined"
              startIcon={<FilterList />}
              onClick={() => setShowFilters(!showFilters)}
            >
              Filters
            </Button>
          </Grid>
        </Grid>

        {/* Advanced Filters */}
        {showFilters && (
          <Box mt={2} pt={2} borderTop={1} borderColor="divider">
            <Grid container spacing={2}>
              <Grid item xs={12} md={3}>
                <LocalizationProvider dateAdapter={AdapterDateFns}>
                  <DatePicker
                    label="Date From"
                    value={filterDateFrom}
                    onChange={setFilterDateFrom}
                    slotProps={{ textField: { fullWidth: true } }}
                  />
                </LocalizationProvider>
              </Grid>
              <Grid item xs={12} md={3}>
                <LocalizationProvider dateAdapter={AdapterDateFns}>
                  <DatePicker
                    label="Date To"
                    value={filterDateTo}
                    onChange={setFilterDateTo}
                    slotProps={{ textField: { fullWidth: true } }}
                  />
                </LocalizationProvider>
              </Grid>
              <Grid item xs={12} md={3}>
                <FormControl fullWidth>
                  <InputLabel>Allergens</InputLabel>
                  <Select
                    multiple
                    value={filterAllergens}
                    label="Allergens"
                    onChange={(e) => setFilterAllergens(e.target.value as string[])}
                  >
                    <MenuItem value="milk">Milk</MenuItem>
                    <MenuItem value="eggs">Eggs</MenuItem>
                    <MenuItem value="fish">Fish</MenuItem>
                    <MenuItem value="shellfish">Shellfish</MenuItem>
                    <MenuItem value="tree_nuts">Tree Nuts</MenuItem>
                    <MenuItem value="peanuts">Peanuts</MenuItem>
                    <MenuItem value="wheat">Wheat</MenuItem>
                    <MenuItem value="soybeans">Soybeans</MenuItem>
                  </Select>
                </FormControl>
              </Grid>
              <Grid item xs={12} md={3}>
                <Box display="flex" gap={1}>
                  <Button
                    variant="contained"
                    onClick={handleFilterChange}
                    size="small"
                  >
                    Apply
                  </Button>
                  <Button
                    variant="outlined"
                    onClick={handleClearFilters}
                    size="small"
                  >
                    Clear
                  </Button>
                </Box>
              </Grid>
            </Grid>
          </Box>
        )}
      </Paper>

      {/* Bulk Actions Toolbar */}
      {selectedItems.materials.length > 0 && (
        <Paper sx={{ p: 2, mb: 3, bgcolor: 'primary.light', color: 'primary.contrastText' }}>
          <Box display="flex" justifyContent="space-between" alignItems="center">
            <Typography variant="body2">
              {selectedItems.materials.length} material(s) selected
            </Typography>
            <Box display="flex" gap={1}>
              <Button
                size="small"
                variant="outlined"
                onClick={() => setBulkActionDialog(true)}
                sx={{ color: 'inherit', borderColor: 'inherit' }}
              >
                Bulk Actions
              </Button>
              <Button
                size="small"
                variant="outlined"
                onClick={() => dispatch(setSelectedMaterials([]))}
                sx={{ color: 'inherit', borderColor: 'inherit' }}
              >
                Clear Selection
              </Button>
            </Box>
          </Box>
        </Paper>
      )}

      {/* Content */}
      {viewMode === 'table' ? renderTable() : renderGrid()}

      {/* Bulk Action Dialog */}
      <Dialog open={bulkActionDialog} onClose={() => setBulkActionDialog(false)}>
        <DialogTitle>Bulk Actions</DialogTitle>
        <DialogContent>
          <FormControl fullWidth sx={{ mt: 1 }}>
            <InputLabel>Action</InputLabel>
            <Select
              value={bulkAction}
              label="Action"
              onChange={(e) => setBulkAction(e.target.value)}
            >
              <MenuItem value="approve">Approve Materials</MenuItem>
              <MenuItem value="reject">Reject Materials</MenuItem>
              <MenuItem value="export">Export Materials</MenuItem>
              <MenuItem value="archive">Archive Materials</MenuItem>
            </Select>
          </FormControl>
          {bulkAction === 'approve' && (
            <TextField
              fullWidth
              label="Approval Comments"
              multiline
              rows={3}
              value={approvalComments}
              onChange={(e) => setApprovalComments(e.target.value)}
              sx={{ mt: 2 }}
            />
          )}
          {bulkAction === 'reject' && (
            <TextField
              fullWidth
              label="Rejection Reason"
              multiline
              rows={3}
              value={rejectionReason}
              onChange={(e) => setRejectionReason(e.target.value)}
              sx={{ mt: 2 }}
            />
          )}
        </DialogContent>
        <DialogActions>
          <Button onClick={() => setBulkActionDialog(false)}>Cancel</Button>
          <Button onClick={handleBulkAction} variant="contained">
            Apply
          </Button>
        </DialogActions>
      </Dialog>

      {/* Approval Dialog */}
      <Dialog open={approvalDialog} onClose={() => setApprovalDialog(false)} maxWidth="sm" fullWidth>
        <DialogTitle>
          {approvalComments ? 'Approve Material' : rejectionReason ? 'Reject Material' : 'Material Action'}
        </DialogTitle>
        <DialogContent>
          {selectedMaterial && (
            <Box mb={2}>
              <Typography variant="subtitle1" fontWeight="bold">
                {selectedMaterial.name}
              </Typography>
              <Typography variant="body2" color="text.secondary">
                {selectedMaterial.material_code}
              </Typography>
            </Box>
          )}
          <TextField
            fullWidth
            label={approvalComments ? "Approval Comments" : "Rejection Reason"}
            multiline
            rows={4}
            value={approvalComments || rejectionReason}
            onChange={(e) => {
              if (approvalComments !== undefined) {
                setApprovalComments(e.target.value);
              } else {
                setRejectionReason(e.target.value);
              }
            }}
          />
        </DialogContent>
        <DialogActions>
          <Button onClick={() => setApprovalDialog(false)}>Cancel</Button>
          <Button onClick={handleApprovalSubmit} variant="contained">
            {approvalComments ? 'Approve' : 'Reject'}
          </Button>
        </DialogActions>
      </Dialog>

      {/* Notification Toast */}
      <NotificationToast
        open={notification.open}
        message={notification.message}
        severity={notification.severity}
        onClose={() => setNotification({ ...notification, open: false })}
      />
    </Box>
  );
};

export default MaterialList; <|MERGE_RESOLUTION|>--- conflicted
+++ resolved
@@ -70,11 +70,7 @@
 import { Material, MaterialFilters } from '../../types/supplier';
 import { EnhancedCard } from '../UI';
 import { EnhancedStatusChip } from '../UI';
-<<<<<<< HEAD
 // import DataTable from '../UI/DataTable';
-=======
-import DataTable from '../UI/DataTable';
->>>>>>> 1a95b881
 import { NotificationToast } from '../UI';
 
 interface MaterialListProps {
@@ -130,11 +126,7 @@
 
   useEffect(() => {
     const timer = setTimeout(() => {
-<<<<<<< HEAD
       if (searchTerm !== (filters.materials as any)?.search) {
-=======
-      if (searchTerm !== (filters.materials as any).search) {
->>>>>>> 1a95b881
         dispatch(setMaterialFilters({ ...(filters.materials || {}), search: searchTerm } as any));
       }
     }, 500);
