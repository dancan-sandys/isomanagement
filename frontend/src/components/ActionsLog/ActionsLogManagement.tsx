--- conflicted
+++ resolved
@@ -34,11 +34,7 @@
   ListItemSecondaryAction,
   Tabs,
   Tab,
-<<<<<<< HEAD
-  LinearProgress
-=======
   LinearProgress,
->>>>>>> 3ac2a38b
 } from '@mui/material';
 import {
   Timeline,
