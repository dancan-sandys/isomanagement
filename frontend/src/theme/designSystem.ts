import { createTheme, Theme } from '@mui/material/styles';

// Enhanced ISO 22000 Status Colors with better contrast
export const ISO_STATUS_COLORS = {
  compliant: '#059669', // Enhanced Green - Compliant/Completed
  nonConformance: '#DC2626', // Enhanced Red - Non-conformance/Urgent
  pending: '#EA580C', // Enhanced Orange - Pending/Needs Review
  warning: '#D97706', // Enhanced Yellow - Warning
  info: '#2563EB', // Enhanced Blue - Information
  neutral: '#374151', // Enhanced Dark Gray - Neutral
} as const;

// Enhanced Professional Color Palette
export const PROFESSIONAL_COLORS = {
  primary: {
    main: '#1E40AF', // Enhanced Navy Blue
    light: '#3B82F6',
    dark: '#1E3A8A',
    contrastText: '#FFFFFF',
  },
  secondary: {
    main: '#64748B', // Slate Gray
    light: '#94A3B8',
    dark: '#475569',
    contrastText: '#FFFFFF',
  },
  background: {
    default: '#F8FAFC',
    paper: '#FFFFFF',
    sidebar: '#F1F5F9',
    card: '#FFFFFF',
    elevated: '#FFFFFF',
  },
  text: {
    primary: '#1E293B',
    secondary: '#64748B',
    disabled: '#94A3B8',
  },
  divider: '#E2E8F0',
  border: '#CBD5E1',
  shadow: {
    light: '0 1px 3px 0 rgba(0, 0, 0, 0.1), 0 1px 2px 0 rgba(0, 0, 0, 0.06)',
    medium: '0 4px 6px -1px rgba(0, 0, 0, 0.1), 0 2px 4px -1px rgba(0, 0, 0, 0.06)',
    heavy: '0 10px 15px -3px rgba(0, 0, 0, 0.1), 0 4px 6px -2px rgba(0, 0, 0, 0.05)',
    glow: '0 0 20px rgba(30, 64, 175, 0.15)',
  },
} as const;

// Enhanced Typography Scale
export const TYPOGRAPHY = {
  fontFamily: '"Inter", "Roboto", "Helvetica Neue", Arial, sans-serif',
  h1: {
    fontSize: '2.5rem',
    fontWeight: 800,
    lineHeight: 1.2,
    letterSpacing: '-0.025em',
  },
  h2: {
    fontSize: '2rem',
    fontWeight: 700,
    lineHeight: 1.3,
    letterSpacing: '-0.02em',
  },
  h3: {
    fontSize: '1.5rem',
    fontWeight: 700,
    lineHeight: 1.4,
    letterSpacing: '-0.015em',
  },
  h4: {
    fontSize: '1.25rem',
    fontWeight: 600,
    lineHeight: 1.4,
    letterSpacing: '-0.01em',
  },
  h5: {
    fontSize: '1.125rem',
    fontWeight: 600,
    lineHeight: 1.4,
    letterSpacing: '-0.005em',
  },
  h6: {
    fontSize: '1rem',
    fontWeight: 600,
    lineHeight: 1.4,
  },
  body1: {
    fontSize: '1rem',
    fontWeight: 400,
    lineHeight: 1.6,
  },
  body2: {
    fontSize: '0.875rem',
    fontWeight: 400,
    lineHeight: 1.6,
  },
  caption: {
    fontSize: '0.75rem',
    fontWeight: 600,
    lineHeight: 1.4,
    textTransform: 'uppercase',
    letterSpacing: '0.05em',
  },
  button: {
    fontSize: '0.875rem',
    fontWeight: 600,
    lineHeight: 1.4,
    textTransform: 'none',
    letterSpacing: '0.025em',
  },
} as const;

// Enhanced Component Styles with better animations and effects
export const COMPONENT_STYLES = {
  card: {
    borderRadius: 16,
    boxShadow: PROFESSIONAL_COLORS.shadow.light,
    border: '1px solid #E2E8F0',
    transition: 'all 0.3s cubic-bezier(0.4, 0, 0.2, 1)',
    '&:hover': {
      boxShadow: PROFESSIONAL_COLORS.shadow.medium,
      transform: 'translateY(-2px)',
    },
    '&:active': {
      transform: 'translateY(0px)',
    },
  },
  elevatedCard: {
    borderRadius: 20,
    boxShadow: PROFESSIONAL_COLORS.shadow.heavy,
    border: '1px solid #E2E8F0',
    transition: 'all 0.3s cubic-bezier(0.4, 0, 0.2, 1)',
    '&:hover': {
      boxShadow: PROFESSIONAL_COLORS.shadow.glow,
      transform: 'translateY(-4px)',
    },
  },
  button: {
    borderRadius: 12,
    textTransform: 'none',
    fontWeight: 600,
    padding: '12px 24px',
    minHeight: 48,
    transition: 'all 0.2s cubic-bezier(0.4, 0, 0.2, 1)',
    '&:hover': {
      transform: 'translateY(-1px)',
      boxShadow: PROFESSIONAL_COLORS.shadow.medium,
    },
    '&:active': {
      transform: 'translateY(0px)',
    },
    '&.MuiButton-outlined': {
      borderColor: '#CBD5E1',
      backgroundColor: 'rgba(30, 64, 175, 0.02)',
      '&:hover': {
        borderColor: '#94A3B8',
        backgroundColor: 'rgba(30, 64, 175, 0.06)',
      },
    },
  },
  input: {
    borderRadius: 12,
    transition: 'all 0.2s cubic-bezier(0.4, 0, 0.2, 1)',
    '& .MuiOutlinedInput-root': {
      '& fieldset': {
        borderColor: '#CBD5E1',
        transition: 'border-color 0.2s cubic-bezier(0.4, 0, 0.2, 1)',
      },
      '&:hover fieldset': {
        borderColor: '#94A3B8',
      },
      '&.Mui-focused fieldset': {
        borderColor: '#1E40AF',
        borderWidth: '2px',
      },
    },
  },
  table: {
    '& .MuiTableCell-root': {
      borderBottom: '1px solid #E2E8F0',
      padding: '16px 20px',
      transition: 'background-color 0.2s cubic-bezier(0.4, 0, 0.2, 1)',
    },
    '& .MuiTableHead-root .MuiTableCell-root': {
      backgroundColor: '#F8FAFC',
      fontWeight: 700,
      fontSize: '0.875rem',
      textTransform: 'uppercase',
      letterSpacing: '0.05em',
    },
    '& .MuiTableRow-root:hover .MuiTableCell-root': {
      backgroundColor: '#F1F5F9',
    },
  },
  statusChip: {
    borderRadius: 20,
    fontWeight: 700,
    fontSize: '0.75rem',
    textTransform: 'uppercase',
    letterSpacing: '0.05em',
    padding: '6px 16px',
    transition: 'all 0.2s cubic-bezier(0.4, 0, 0.2, 1)',
    '&:hover': {
      transform: 'scale(1.05)',
    },
  },
  navigationItem: {
    borderRadius: 12,
    margin: '4px 8px',
    transition: 'all 0.2s cubic-bezier(0.4, 0, 0.2, 1)',
    '&:hover': {
      backgroundColor: 'rgba(30, 64, 175, 0.08)',
      transform: 'translateX(4px)',
    },
    '&.Mui-selected': {
      backgroundColor: '#1E40AF',
      color: '#FFFFFF',
      boxShadow: '0 4px 12px rgba(30, 64, 175, 0.3)',
      '&:hover': {
        backgroundColor: '#1E3A8A',
        transform: 'translateX(4px)',
      },
    },
  },
  metricCard: {
    borderRadius: 20,
    padding: '24px',
    background: 'linear-gradient(135deg, #FFFFFF 0%, #F8FAFC 100%)',
    border: '1px solid #E2E8F0',
    transition: 'all 0.3s cubic-bezier(0.4, 0, 0.2, 1)',
    '&:hover': {
      transform: 'translateY(-4px)',
      boxShadow: '0 20px 25px -5px rgba(0, 0, 0, 0.1), 0 10px 10px -5px rgba(0, 0, 0, 0.04)',
    },
  },
  progressBar: {
    height: 8,
    borderRadius: 4,
    backgroundColor: '#E2E8F0',
    '& .MuiLinearProgress-bar': {
      borderRadius: 4,
      transition: 'transform 0.3s cubic-bezier(0.4, 0, 0.2, 1)',
    },
  },
} as const;

// Enhanced spacing system
export const SPACING = {
  xs: 4,
  sm: 8,
  md: 16,
  lg: 24,
  xl: 32,
  xxl: 48,
  xxxl: 64,
} as const;

// Enhanced breakpoints
export const BREAKPOINTS = {
  xs: 0,
  sm: 600,
  md: 960,
  lg: 1280,
  xl: 1920,
} as const;

// Enhanced theme creation with better animations and effects
export const createISOTheme = (mode: 'light' | 'dark' = 'light'): Theme => {
  const isLight = mode === 'light';
  
  return createTheme({
    palette: {
      mode,
      primary: PROFESSIONAL_COLORS.primary,
      secondary: PROFESSIONAL_COLORS.secondary,
      background: {
        default: isLight ? PROFESSIONAL_COLORS.background.default : '#0F172A',
        paper: isLight ? PROFESSIONAL_COLORS.background.paper : '#1E293B',
      },
      text: {
        primary: isLight ? PROFESSIONAL_COLORS.text.primary : '#F1F5F9',
        secondary: isLight ? PROFESSIONAL_COLORS.text.secondary : '#94A3B8',
      },
      divider: isLight ? PROFESSIONAL_COLORS.divider : '#334155',
      error: {
        main: ISO_STATUS_COLORS.nonConformance,
      },
      warning: {
        main: ISO_STATUS_COLORS.pending,
      },
      info: {
        main: ISO_STATUS_COLORS.info,
      },
      success: {
        main: ISO_STATUS_COLORS.compliant,
      },
    },
    typography: {
      fontFamily: TYPOGRAPHY.fontFamily,
      h1: TYPOGRAPHY.h1,
      h2: TYPOGRAPHY.h2,
      h3: TYPOGRAPHY.h3,
      h4: TYPOGRAPHY.h4,
      h5: TYPOGRAPHY.h5,
      h6: TYPOGRAPHY.h6,
      body1: TYPOGRAPHY.body1,
      body2: TYPOGRAPHY.body2,
      caption: TYPOGRAPHY.caption,
      button: TYPOGRAPHY.button,
    },
    shape: {
      borderRadius: 12,
    },
    spacing: 8,
    components: {
      MuiCard: {
        styleOverrides: {
          root: {
            ...COMPONENT_STYLES.card,
          },
        },
      },
      MuiButton: {
        styleOverrides: {
          root: {
            ...COMPONENT_STYLES.button,
          },
          contained: {
            boxShadow: PROFESSIONAL_COLORS.shadow.light,
            '&:hover': {
              boxShadow: PROFESSIONAL_COLORS.shadow.medium,
            },
          },
        },
      },
      MuiTextField: {
        styleOverrides: {
          root: {
            ...COMPONENT_STYLES.input,
          },
        },
      },
      MuiTable: {
        styleOverrides: {
          root: {
            ...COMPONENT_STYLES.table,
          },
        },
      },
      MuiChip: {
        styleOverrides: {
          root: {
            ...COMPONENT_STYLES.statusChip,
          },
        },
      },
      MuiAppBar: {
        styleOverrides: {
          root: {
            backgroundColor: isLight ? '#FFFFFF' : '#1E293B',
            color: isLight ? PROFESSIONAL_COLORS.text.primary : '#F1F5F9',
            boxShadow: '0 1px 3px rgba(0,0,0,0.06)',
            borderBottom: `1px solid ${isLight ? PROFESSIONAL_COLORS.divider : '#334155'}`,
            backdropFilter: 'blur(10px)',
            background: isLight 
              ? 'rgba(255, 255, 255, 0.95)' 
              : 'rgba(30, 41, 59, 0.95)',
          },
        },
      },
      MuiDrawer: {
        styleOverrides: {
          paper: {
            backgroundColor: isLight ? PROFESSIONAL_COLORS.background.sidebar : '#0F172A',
            borderRight: `1px solid ${isLight ? PROFESSIONAL_COLORS.divider : '#334155'}`,
            width: 280,
            backdropFilter: 'blur(10px)',
            boxShadow: isLight ? '0 10px 30px rgba(2, 6, 23, 0.08)' : '0 10px 30px rgba(2,6,23,0.5)',
          },
        },
      },
      MuiListItemButton: {
        styleOverrides: {
          root: {
            ...COMPONENT_STYLES.navigationItem,
            '& .MuiListItemIcon-root': {
              color: isLight ? '#334155' : '#E2E8F0',
            },
          },
        },
      },
      MuiLinearProgress: {
        styleOverrides: {
          root: {
            ...COMPONENT_STYLES.progressBar,
          },
        },
      },
      MuiPaper: {
        styleOverrides: {
          root: {
            backgroundImage: 'none',
            borderRadius: 16,
          },
          elevation1: {
            boxShadow: PROFESSIONAL_COLORS.shadow.light,
          },
          elevation2: {
            boxShadow: PROFESSIONAL_COLORS.shadow.medium,
          },
          elevation3: {
            boxShadow: PROFESSIONAL_COLORS.shadow.heavy,
          },
        },
      },
      MuiPopover: {
        styleOverrides: {
          paper: {
            backdropFilter: 'blur(8px)',
          },
        },
      },
      MuiTooltip: {
        styleOverrides: {
          tooltip: {
            backgroundColor: isLight ? '#1E293B' : '#F1F5F9',
            color: isLight ? '#FFFFFF' : '#1E293B',
            fontSize: '0.75rem',
            fontWeight: 500,
            borderRadius: 8,
            boxShadow: PROFESSIONAL_COLORS.shadow.medium,
          },
        },
      },
      MuiAlert: {
        styleOverrides: {
          root: {
            borderRadius: 12,
            fontWeight: 500,
          },
        },
      },
      MuiDialog: {
        styleOverrides: {
          paper: {
            borderRadius: 16,
            boxShadow: PROFESSIONAL_COLORS.shadow.heavy,
          },
        },
      },
      MuiSnackbar: {
        styleOverrides: {
          root: {
            '& .MuiSnackbarContent-root': {
              borderRadius: 12,
              boxShadow: PROFESSIONAL_COLORS.shadow.medium,
            },
          },
        },
      },
    },
  });
};

<<<<<<< HEAD
// Enhanced status chip variants with better visual feedback
export const getStatusChipProps = (status: 'compliant' | 'nonConformance' | 'pending' | 'warning' | 'info') => {
=======
// Status chip variants
export const getStatusChipProps = (status: 'compliant' | 'nonConformance' | 'pending' | 'warning' | 'info' | 'active' | 'inactive' | 'suspended') => {
>>>>>>> 5beaf033
  const statusConfig = {
    compliant: {
      color: 'success' as const,
      backgroundColor: '#F0FDF4',
      borderColor: '#BBF7D0',
      textColor: '#166534',
      iconColor: '#059669',
    },
    nonConformance: {
      color: 'error' as const,
      backgroundColor: '#FEF2F2',
      borderColor: '#FECACA',
      textColor: '#991B1B',
      iconColor: '#DC2626',
    },
    pending: {
      color: 'warning' as const,
      backgroundColor: '#FFFBEB',
      borderColor: '#FED7AA',
      textColor: '#92400E',
      iconColor: '#EA580C',
    },
    warning: {
      color: 'warning' as const,
      backgroundColor: '#FFFBEB',
      borderColor: '#FED7AA',
      textColor: '#92400E',
      iconColor: '#D97706',
    },
    info: {
      color: 'info' as const,
      backgroundColor: '#EFF6FF',
      borderColor: '#BFDBFE',
      textColor: '#1E40AF',
      iconColor: '#2563EB',
    },
    active: {
      color: 'success' as const,
      backgroundColor: '#F0FDF4',
      borderColor: '#BBF7D0',
    },
    inactive: {
      color: 'default' as const,
      backgroundColor: '#F8FAFC',
      borderColor: '#E2E8F0',
    },
    suspended: {
      color: 'error' as const,
      backgroundColor: '#FEF2F2',
      borderColor: '#FECACA',
    },
  };

  return statusConfig[status];
};

// Enhanced role-based dashboard configurations
export const ROLE_DASHBOARDS = {
  qaManager: {
    title: 'QA Manager Dashboard',
    sections: [
      { title: 'Non-Conformance Trends', type: 'chart' },
      { title: 'CAPA Deadlines', type: 'list' },
      { title: 'Document Version Alerts', type: 'alerts' },
      { title: 'Audit Schedule', type: 'calendar' },
    ],
  },
  operator: {
    title: 'Operator Dashboard',
    sections: [
      { title: "Today's Tasks", type: 'checklist' },
      { title: 'Checklist Reminders', type: 'list' },
      { title: 'Quick Input Forms', type: 'forms' },
      { title: 'Recent Activities', type: 'activity' },
    ],
  },
  auditor: {
    title: 'Auditor Dashboard',
    sections: [
      { title: 'Compliance Scorecards', type: 'metrics' },
      { title: 'Audit Logs', type: 'table' },
      { title: 'Evidence Review Panel', type: 'gallery' },
      { title: 'Findings Summary', type: 'summary' },
    ],
  },
  executive: {
    title: 'Executive Dashboard',
    sections: [
      { title: 'Audit Success Rate', type: 'metric' },
      { title: 'Open CAPAs', type: 'count' },
      { title: 'Compliance Overview', type: 'chart' },
      { title: 'Risk Assessment', type: 'risk' },
    ],
  },
} as const;

// Navigation structure aligned with ISO 22000:2018 - PRIORITIZED FUNCTIONAL FEATURES
export const ISO_NAVIGATION = {
  dashboard: {
    title: 'Dashboard',
    items: [
      { text: 'Overview', path: '/dashboard' },
    ],
  },
  documents: {
    title: 'Document Control',
    items: [
      { text: 'Document Register', path: '/documents' },
    ],
  },
  users: {
    title: 'User Management',
    items: [
      { text: 'Users', path: '/users' },
      { text: 'Roles & Permissions', path: '/rbac' },
    ],
  },
  haccp: {
    title: 'HACCP System',
    items: [
      { text: 'HACCP Plans', path: '/haccp' },
      { text: 'CCP Management', path: '/haccp/ccp' },
      { text: 'Hazard Analysis', path: '/haccp/hazards' },
    ],
  },
  prp: {
    title: 'PRP Programs',
    items: [
      { text: 'PRP Overview', path: '/prp' },
      { text: 'Cleaning & Sanitation', path: '/prp/cleaning' },
      { text: 'Maintenance', path: '/prp/maintenance' },
    ],
  },
  suppliers: {
    title: 'Supplier Management',
    items: [
      { text: 'Suppliers', path: '/suppliers' },
      { text: 'Supplier Evaluation', path: '/suppliers/evaluation' },
    ],
  },
  traceability: {
    title: 'Traceability',
    items: [
      { text: 'Batch Tracking', path: '/traceability' },
      { text: 'Traceability Chain', path: '/traceability/chain' },
    ],
  },
  settings: {
    title: 'System Settings',
    items: [
      { text: 'Settings', path: '/settings' },
      { text: 'Profile', path: '/profile' },
    ],
  },
} as const;

export default createISOTheme; <|MERGE_RESOLUTION|>--- conflicted
+++ resolved
@@ -462,13 +462,10 @@
   });
 };
 
-<<<<<<< HEAD
-// Enhanced status chip variants with better visual feedback
-export const getStatusChipProps = (status: 'compliant' | 'nonConformance' | 'pending' | 'warning' | 'info') => {
-=======
 // Status chip variants
-export const getStatusChipProps = (status: 'compliant' | 'nonConformance' | 'pending' | 'warning' | 'info' | 'active' | 'inactive' | 'suspended') => {
->>>>>>> 5beaf033
+export const getStatusChipProps = (
+  status: 'compliant' | 'nonConformance' | 'pending' | 'warning' | 'info' | 'active' | 'inactive' | 'suspended'
+) => {
   const statusConfig = {
     compliant: {
       color: 'success' as const,
