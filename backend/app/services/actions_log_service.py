# -*- coding: utf-8 -*-
"""
Actions Log Service
Phase 3: Business logic for action tracking and management
"""

from sqlalchemy.orm import Session
from sqlalchemy import func, and_, or_, desc, asc
from typing import List, Optional, Dict, Any
from datetime import datetime, timedelta

from app.models.actions_log import (
    ActionLog, ActionProgress, ActionRelationship, InterestedParty, PartyExpectation, PartyAction,
    SWOTAnalysis, SWOTItem, SWOTAction, PESTELAnalysis, PESTELItem, PESTELAction,
    ActionStatus, ActionPriority, ActionSource
)
from app.models.user import User
from app.models.dashboard import Department
from app.schemas.actions_log import ActionsAnalytics
from app.schemas.swot_pestel import (
    SWOTAnalysisCreate, SWOTAnalysisUpdate, SWOTAnalysisResponse,
    SWOTItemCreate, SWOTItemUpdate, SWOTItemResponse,
    PESTELAnalysisCreate, PESTELAnalysisUpdate, PESTELAnalysisResponse,
    PESTELItemCreate, PESTELItemUpdate, PESTELItemResponse,
    SWOTAnalytics, PESTELAnalytics, ISOComplianceMetrics, 
    StrategicInsights, ContinuousImprovementMetrics, ISODashboardMetrics
)


class ActionsLogService:
    """Service class for actions log management"""
    
    def __init__(self, db: Session):
        self.db = db
    
    # Action Log Management
    def create_action(self, action_data: Dict[str, Any]) -> ActionLog:
        """Create a new action log entry"""
        action = ActionLog(**action_data)
        self.db.add(action)
        self.db.commit()
        self.db.refresh(action)
        return action
    
    def get_action(self, action_id: int) -> Optional[ActionLog]:
        """Get action by ID"""
        return self.db.query(ActionLog).filter(ActionLog.id == action_id).first()
    
    def update_action(self, action_id: int, update_data: Dict[str, Any]) -> Optional[ActionLog]:
        """Update an action log entry"""
        action = self.get_action(action_id)
        if not action:
            return None
        
        for key, value in update_data.items():
            if hasattr(action, key):
                setattr(action, key, value)
        
        # Update timestamps based on status changes
        if 'status' in update_data:
            if update_data['status'] == ActionStatus.IN_PROGRESS and not action.started_at:
                action.started_at = datetime.now()
            elif update_data['status'] == ActionStatus.COMPLETED:
                action.completed_at = datetime.now()
                action.progress_percent = 100.0
        
        self.db.commit()
        self.db.refresh(action)
        return action
    
    def list_actions(
        self,
        status: Optional[ActionStatus] = None,
        priority: Optional[ActionPriority] = None,
        source: Optional[ActionSource] = None,
        assigned_to: Optional[int] = None,
        department_id: Optional[int] = None,
        limit: int = 100,
        offset: int = 0
    ) -> List[ActionLog]:
        """List actions with filtering"""
        query = self.db.query(ActionLog)
        
        if status:
            query = query.filter(ActionLog.status == status)
        if priority:
            query = query.filter(ActionLog.priority == priority)
        if source:
            query = query.filter(ActionLog.action_source == source)
        if assigned_to:
            query = query.filter(ActionLog.assigned_to == assigned_to)
        if department_id:
            query = query.filter(ActionLog.department_id == department_id)
        
        return query.order_by(desc(ActionLog.created_at)).offset(offset).limit(limit).all()
    
    # Analytics
    def get_analytics(self) -> ActionsAnalytics:
        """Get comprehensive actions analytics"""
        total_actions = self.db.query(func.count(ActionLog.id)).scalar()
        
        # Status breakdown
        status_counts = self.db.query(
            ActionLog.status,
            func.count(ActionLog.id)
        ).group_by(ActionLog.status).all()
        
        status_breakdown = {status: count for status, count in status_counts}
        
        # Priority breakdown
        priority_counts = self.db.query(
            ActionLog.priority,
            func.count(ActionLog.id)
        ).group_by(ActionLog.priority).all()
        
        priority_breakdown = {priority: count for priority, count in priority_counts}
        
        # Source breakdown
        source_counts = self.db.query(
            ActionLog.action_source,
            func.count(ActionLog.id)
        ).group_by(ActionLog.action_source).all()
        
        source_breakdown = {source: count for source, count in source_counts}
        
        # Calculate completion rate
        completed = status_breakdown.get(ActionStatus.COMPLETED, 0)
        completion_rate = (completed / total_actions * 100) if total_actions > 0 else 0
        
        return ActionsAnalytics(
            total_actions=total_actions,
            pending_actions=status_breakdown.get(ActionStatus.PENDING, 0),
            in_progress_actions=status_breakdown.get(ActionStatus.IN_PROGRESS, 0),
            completed_actions=completed,
            overdue_actions=status_breakdown.get(ActionStatus.OVERDUE, 0),
            critical_actions=priority_breakdown.get(ActionPriority.CRITICAL, 0),
            high_priority_actions=priority_breakdown.get(ActionPriority.HIGH, 0),
            average_completion_time=None,
            completion_rate=completion_rate,
            source_breakdown=source_breakdown,
            priority_breakdown=priority_breakdown,
            status_breakdown=status_breakdown,
            department_breakdown={}
        )
    
    def get_dashboard_data(self) -> Dict[str, Any]:
        """Get dashboard data for actions"""
        # Recent actions (last 10)
        recent_actions = self.db.query(ActionLog).order_by(
            desc(ActionLog.created_at)
        ).limit(10).all()
        
        # Critical actions
        critical_actions = self.db.query(ActionLog).filter(
            ActionLog.priority == ActionPriority.CRITICAL
        ).order_by(desc(ActionLog.created_at)).limit(10).all()
        
        analytics = self.get_analytics()
        
        return {
            "recent_actions": recent_actions,
            "critical_actions": critical_actions,
            "analytics": analytics
        }
    
<<<<<<< HEAD
    # SWOT Analysis Management
    def create_swot_analysis(self, analysis_data: SWOTAnalysisCreate) -> SWOTAnalysis:
        """Create a new SWOT analysis with ISO compliance features"""
        # Convert Pydantic model to dict for SQLAlchemy
        analysis_dict = analysis_data.dict()
        
        # Handle JSON fields
        if analysis_dict.get('strategic_context'):
            analysis_dict['strategic_context'] = analysis_dict['strategic_context']
        if analysis_dict.get('strategic_objectives_alignment'):
            analysis_dict['strategic_objectives_alignment'] = analysis_dict['strategic_objectives_alignment']
        if analysis_dict.get('kpi_impact_assessment'):
            analysis_dict['kpi_impact_assessment'] = analysis_dict['kpi_impact_assessment']
        
        analysis = SWOTAnalysis(**analysis_dict)
        self.db.add(analysis)
        self.db.commit()
        self.db.refresh(analysis)
        return analysis
    
    def get_swot_analysis(self, analysis_id: int) -> Optional[SWOTAnalysis]:
        """Get SWOT analysis by ID"""
        return self.db.query(SWOTAnalysis).filter(SWOTAnalysis.id == analysis_id).first()
    
    def get_swot_analyses(
        self, 
        skip: int = 0, 
        limit: int = 100, 
        is_active: Optional[bool] = None,
        scope: Optional[str] = None
    ) -> List[SWOTAnalysis]:
        """Get SWOT analyses with filtering"""
        query = self.db.query(SWOTAnalysis)
        
        if is_active is not None:
            query = query.filter(SWOTAnalysis.is_active == is_active)
        if scope:
            query = query.filter(SWOTAnalysis.scope == scope)
            
        return query.order_by(desc(SWOTAnalysis.created_at)).offset(skip).limit(limit).all()
    
    def update_swot_analysis(self, analysis_id: int, update_data: SWOTAnalysisUpdate) -> Optional[SWOTAnalysis]:
        """Update SWOT analysis"""
        analysis = self.get_swot_analysis(analysis_id)
        if not analysis:
            return None
        
        update_dict = update_data.dict(exclude_unset=True)
        for key, value in update_dict.items():
            if hasattr(analysis, key):
                setattr(analysis, key, value)
        
        self.db.commit()
        self.db.refresh(analysis)
        return analysis
    
    def delete_swot_analysis(self, analysis_id: int) -> bool:
        """Delete SWOT analysis"""
        analysis = self.get_swot_analysis(analysis_id)
        if not analysis:
            return False
        
        self.db.delete(analysis)
        self.db.commit()
        return True
    
    # SWOT Items Management
    def create_swot_item(self, analysis_id: int, item_data: SWOTItemCreate) -> SWOTItem:
        """Create a new SWOT item"""
        item_dict = item_data.dict()
        item_dict['analysis_id'] = analysis_id
        
        item = SWOTItem(**item_dict)
        self.db.add(item)
        self.db.commit()
        self.db.refresh(item)
        return item
    
    def get_swot_items(self, analysis_id: int, category: Optional[str] = None) -> List[SWOTItem]:
        """Get SWOT items for an analysis"""
        query = self.db.query(SWOTItem).filter(SWOTItem.analysis_id == analysis_id)
        
        if category:
            query = query.filter(SWOTItem.category == category)
            
        return query.order_by(SWOTItem.created_at).all()
    
    def update_swot_item(self, item_id: int, update_data: SWOTItemUpdate) -> Optional[SWOTItem]:
        """Update SWOT item"""
        item = self.db.query(SWOTItem).filter(SWOTItem.id == item_id).first()
        if not item:
            return None
        
        update_dict = update_data.dict(exclude_unset=True)
        for key, value in update_dict.items():
            if hasattr(item, key):
                setattr(item, key, value)
        
        self.db.commit()
        self.db.refresh(item)
        return item
    
    def delete_swot_item(self, item_id: int) -> bool:
        """Delete SWOT item"""
        item = self.db.query(SWOTItem).filter(SWOTItem.id == item_id).first()
        if not item:
            return False
        
        self.db.delete(item)
        self.db.commit()
        return True
    
    # PESTEL Analysis Management
    def create_pestel_analysis(self, analysis_data: PESTELAnalysisCreate) -> PESTELAnalysis:
        """Create a new PESTEL analysis with ISO compliance features"""
        analysis_dict = analysis_data.dict()
        
        # Handle JSON fields
        if analysis_dict.get('strategic_context'):
            analysis_dict['strategic_context'] = analysis_dict['strategic_context']
        if analysis_dict.get('market_analysis'):
            analysis_dict['market_analysis'] = analysis_dict['market_analysis']
        if analysis_dict.get('regulatory_landscape'):
            analysis_dict['regulatory_landscape'] = analysis_dict['regulatory_landscape']
        if analysis_dict.get('stakeholder_impact'):
            analysis_dict['stakeholder_impact'] = analysis_dict['stakeholder_impact']
        if analysis_dict.get('strategic_objectives_alignment'):
            analysis_dict['strategic_objectives_alignment'] = analysis_dict['strategic_objectives_alignment']
        if analysis_dict.get('competitive_advantage_analysis'):
            analysis_dict['competitive_advantage_analysis'] = analysis_dict['competitive_advantage_analysis']
        
        analysis = PESTELAnalysis(**analysis_dict)
        self.db.add(analysis)
        self.db.commit()
        self.db.refresh(analysis)
        return analysis
    
    def get_pestel_analysis(self, analysis_id: int) -> Optional[PESTELAnalysis]:
        """Get PESTEL analysis by ID"""
        return self.db.query(PESTELAnalysis).filter(PESTELAnalysis.id == analysis_id).first()
    
    def get_pestel_analyses(
        self, 
        skip: int = 0, 
        limit: int = 100, 
        is_active: Optional[bool] = None,
        scope: Optional[str] = None
    ) -> List[PESTELAnalysis]:
        """Get PESTEL analyses with filtering"""
        query = self.db.query(PESTELAnalysis)
        
        if is_active is not None:
            query = query.filter(PESTELAnalysis.is_active == is_active)
        if scope:
            query = query.filter(PESTELAnalysis.scope == scope)
            
        return query.order_by(desc(PESTELAnalysis.created_at)).offset(skip).limit(limit).all()
    
    def update_pestel_analysis(self, analysis_id: int, update_data: PESTELAnalysisUpdate) -> Optional[PESTELAnalysis]:
        """Update PESTEL analysis"""
        analysis = self.get_pestel_analysis(analysis_id)
        if not analysis:
            return None
        
        update_dict = update_data.dict(exclude_unset=True)
        for key, value in update_dict.items():
            if hasattr(analysis, key):
                setattr(analysis, key, value)
        
        self.db.commit()
        self.db.refresh(analysis)
        return analysis
    
    def delete_pestel_analysis(self, analysis_id: int) -> bool:
        """Delete PESTEL analysis"""
        analysis = self.get_pestel_analysis(analysis_id)
        if not analysis:
            return False
        
        self.db.delete(analysis)
        self.db.commit()
        return True
    
    # PESTEL Items Management
    def create_pestel_item(self, analysis_id: int, item_data: PESTELItemCreate) -> PESTELItem:
        """Create a new PESTEL item"""
        item_dict = item_data.dict()
        item_dict['analysis_id'] = analysis_id
        
        item = PESTELItem(**item_dict)
        self.db.add(item)
        self.db.commit()
        self.db.refresh(item)
        return item
    
    def get_pestel_items(self, analysis_id: int, category: Optional[str] = None) -> List[PESTELItem]:
        """Get PESTEL items for an analysis"""
        query = self.db.query(PESTELItem).filter(PESTELItem.analysis_id == analysis_id)
        
        if category:
            query = query.filter(PESTELItem.category == category)
            
        return query.order_by(PESTELItem.created_at).all()
    
    def update_pestel_item(self, item_id: int, update_data: PESTELItemUpdate) -> Optional[PESTELItem]:
        """Update PESTEL item"""
        item = self.db.query(PESTELItem).filter(PESTELItem.id == item_id).first()
        if not item:
            return None
        
        update_dict = update_data.dict(exclude_unset=True)
        for key, value in update_dict.items():
            if hasattr(item, key):
                setattr(item, key, value)
        
        self.db.commit()
        self.db.refresh(item)
        return item
    
    def delete_pestel_item(self, item_id: int) -> bool:
        """Delete PESTEL item"""
        item = self.db.query(PESTELItem).filter(PESTELItem.id == item_id).first()
        if not item:
            return False
        
        self.db.delete(item)
        self.db.commit()
        return True
    
    # ISO-Specific Analytics Methods
    def get_swot_analytics(self) -> SWOTAnalytics:
        """Get comprehensive SWOT analytics with ISO compliance metrics"""
        total_analyses = self.db.query(func.count(SWOTAnalysis.id)).scalar() or 0
        active_analyses = self.db.query(func.count(SWOTAnalysis.id)).filter(
            SWOTAnalysis.is_active == True
        ).scalar() or 0
        
        # Count items by category
        strengths_count = self.db.query(func.count(SWOTItem.id)).filter(
            SWOTItem.category == "strengths"
        ).scalar() or 0
        
        weaknesses_count = self.db.query(func.count(SWOTItem.id)).filter(
            SWOTItem.category == "weaknesses"
        ).scalar() or 0
        
        opportunities_count = self.db.query(func.count(SWOTItem.id)).filter(
            SWOTItem.category == "opportunities"
        ).scalar() or 0
        
        threats_count = self.db.query(func.count(SWOTItem.id)).filter(
            SWOTItem.category == "threats"
        ).scalar() or 0
        
        total_items = strengths_count + weaknesses_count + opportunities_count + threats_count
        
        # Count actions generated from SWOT analyses
        actions_generated = self.db.query(func.count(SWOTAction.id)).scalar() or 0
        
        # Count completed actions
        completed_actions = self.db.query(func.count(ActionLog.id)).join(
            SWOTAction, ActionLog.id == SWOTAction.action_log_id
        ).filter(ActionLog.status == ActionStatus.COMPLETED).scalar() or 0
        
        completion_rate = (completed_actions / actions_generated * 100) if actions_generated > 0 else 0
        
        return SWOTAnalytics(
            total_analyses=total_analyses,
            active_analyses=active_analyses,
            total_items=total_items,
            strengths_count=strengths_count,
            weaknesses_count=weaknesses_count,
            opportunities_count=opportunities_count,
            threats_count=threats_count,
            actions_generated=actions_generated,
            completed_actions=completed_actions,
            completion_rate=completion_rate
        )
    
    def get_pestel_analytics(self) -> PESTELAnalytics:
        """Get comprehensive PESTEL analytics with ISO compliance metrics"""
        total_analyses = self.db.query(func.count(PESTELAnalysis.id)).scalar() or 0
        active_analyses = self.db.query(func.count(PESTELAnalysis.id)).filter(
            PESTELAnalysis.is_active == True
        ).scalar() or 0
        
        # Count items by category
        political_count = self.db.query(func.count(PESTELItem.id)).filter(
            PESTELItem.category == "political"
        ).scalar() or 0
        
        economic_count = self.db.query(func.count(PESTELItem.id)).filter(
            PESTELItem.category == "economic"
        ).scalar() or 0
        
        social_count = self.db.query(func.count(PESTELItem.id)).filter(
            PESTELItem.category == "social"
        ).scalar() or 0
        
        technological_count = self.db.query(func.count(PESTELItem.id)).filter(
            PESTELItem.category == "technological"
        ).scalar() or 0
        
        environmental_count = self.db.query(func.count(PESTELItem.id)).filter(
            PESTELItem.category == "environmental"
        ).scalar() or 0
        
        legal_count = self.db.query(func.count(PESTELItem.id)).filter(
            PESTELItem.category == "legal"
        ).scalar() or 0
        
        total_items = (political_count + economic_count + social_count + 
                      technological_count + environmental_count + legal_count)
        
        # Count actions generated from PESTEL analyses
        actions_generated = self.db.query(func.count(PESTELAction.id)).scalar() or 0
        
        # Count completed actions
        completed_actions = self.db.query(func.count(ActionLog.id)).join(
            PESTELAction, ActionLog.id == PESTELAction.action_log_id
        ).filter(ActionLog.status == ActionStatus.COMPLETED).scalar() or 0
        
        completion_rate = (completed_actions / actions_generated * 100) if actions_generated > 0 else 0
        
        return PESTELAnalytics(
            total_analyses=total_analyses,
            active_analyses=active_analyses,
            total_items=total_items,
            political_count=political_count,
            economic_count=economic_count,
            social_count=social_count,
            technological_count=technological_count,
            environmental_count=environmental_count,
            legal_count=legal_count,
            actions_generated=actions_generated,
            completed_actions=completed_actions,
            completion_rate=completion_rate
        )
    
    def get_iso_compliance_metrics(self) -> ISOComplianceMetrics:
        """Get ISO compliance metrics for SWOT/PESTEL analyses"""
        # Count analyses with strategic context defined
        swot_with_context = self.db.query(func.count(SWOTAnalysis.id)).filter(
            SWOTAnalysis.strategic_context.isnot(None)
        ).scalar() or 0
        
        pestel_with_context = self.db.query(func.count(PESTELAnalysis.id)).filter(
            PESTELAnalysis.strategic_context.isnot(None)
        ).scalar() or 0
        
        total_analyses_with_context = swot_with_context + pestel_with_context
        
        # Total analyses
        total_swot = self.db.query(func.count(SWOTAnalysis.id)).scalar() or 0
        total_pestel = self.db.query(func.count(PESTELAnalysis.id)).scalar() or 0
        total_analyses = total_swot + total_pestel
        
        # Calculate compliance rate
        clause_4_1_compliance_rate = (total_analyses_with_context / total_analyses * 100) if total_analyses > 0 else 0
        
        # Count overdue reviews
        now = datetime.now()
        overdue_swot = self.db.query(func.count(SWOTAnalysis.id)).filter(
            and_(SWOTAnalysis.next_review_date.isnot(None), SWOTAnalysis.next_review_date < now)
        ).scalar() or 0
        
        overdue_pestel = self.db.query(func.count(PESTELAnalysis.id)).filter(
            and_(PESTELAnalysis.next_review_date.isnot(None), PESTELAnalysis.next_review_date < now)
        ).scalar() or 0
        
        overdue_reviews = overdue_swot + overdue_pestel
        
        # Risk integration rate
        swot_with_risk = self.db.query(func.count(SWOTAnalysis.id)).filter(
            SWOTAnalysis.risk_assessment_id.isnot(None)
        ).scalar() or 0
        
        pestel_with_risk = self.db.query(func.count(PESTELAnalysis.id)).filter(
            PESTELAnalysis.risk_assessment_id.isnot(None)
        ).scalar() or 0
        
        risk_integration_rate = ((swot_with_risk + pestel_with_risk) / total_analyses * 100) if total_analyses > 0 else 0
        
        # Strategic alignment rate
        swot_with_alignment = self.db.query(func.count(SWOTAnalysis.id)).filter(
            SWOTAnalysis.strategic_objectives_alignment.isnot(None)
        ).scalar() or 0
        
        pestel_with_alignment = self.db.query(func.count(PESTELAnalysis.id)).filter(
            PESTELAnalysis.strategic_objectives_alignment.isnot(None)
        ).scalar() or 0
        
        strategic_alignment_rate = ((swot_with_alignment + pestel_with_alignment) / total_analyses * 100) if total_analyses > 0 else 0
        
        # Basic documented evidence rate (simplified for now)
        documented_evidence_rate = 75.0  # Placeholder - would need actual evidence tracking
        
        return ISOComplianceMetrics(
            total_analyses_with_context=total_analyses_with_context,
            clause_4_1_compliance_rate=clause_4_1_compliance_rate,
            overdue_reviews=overdue_reviews,
            risk_integration_rate=risk_integration_rate,
            strategic_alignment_rate=strategic_alignment_rate,
            documented_evidence_rate=documented_evidence_rate
        )
    
    def get_iso_dashboard_metrics(self) -> ISODashboardMetrics:
        """Get comprehensive ISO dashboard metrics"""
        compliance_metrics = self.get_iso_compliance_metrics()
        
        # Strategic insights (simplified)
        strategic_insights = StrategicInsights(
            critical_strengths=["Strong quality management system", "Experienced team"],
            major_weaknesses=["Resource constraints", "Technology gaps"],
            high_impact_opportunities=["Market expansion", "Digital transformation"],
            significant_threats=["Regulatory changes", "Competition"],
            key_external_factors=["Economic uncertainty", "Technology evolution"],
            regulatory_compliance_gaps=["New regulations pending"]
        )
        
        # Improvement metrics
        total_actions = self.db.query(func.count(ActionLog.id)).filter(
            ActionLog.action_source.in_(["swot_analysis", "pestel_analysis"])
        ).scalar() or 0
        
        completed_actions = self.db.query(func.count(ActionLog.id)).filter(
            and_(
                ActionLog.action_source.in_(["swot_analysis", "pestel_analysis"]),
                ActionLog.status == ActionStatus.COMPLETED
            )
        ).scalar() or 0
        
        critical_pending = self.db.query(func.count(ActionLog.id)).filter(
            and_(
                ActionLog.action_source.in_(["swot_analysis", "pestel_analysis"]),
                ActionLog.priority == ActionPriority.CRITICAL,
                ActionLog.status.in_([ActionStatus.PENDING, ActionStatus.IN_PROGRESS])
            )
        ).scalar() or 0
        
        improvement_metrics = ContinuousImprovementMetrics(
            actions_from_analyses=total_actions,
            completed_improvement_actions=completed_actions,
            pending_critical_actions=critical_pending,
            average_action_completion_time=15.0,  # Placeholder
            stakeholder_satisfaction_improvement=5.2  # Placeholder
        )
        
        return ISODashboardMetrics(
            compliance_metrics=compliance_metrics,
            strategic_insights=strategic_insights,
            improvement_metrics=improvement_metrics
        )
=======
    # Interested Parties Management
    def list_interested_parties(self) -> List[InterestedParty]:
        """List all interested parties"""
        return self.db.query(InterestedParty).filter(InterestedParty.is_active == True).all()
    
    def get_interested_party(self, party_id: int) -> Optional[InterestedParty]:
        """Get interested party by ID"""
        return self.db.query(InterestedParty).filter(InterestedParty.id == party_id).first()
    
    def create_interested_party(self, party_data: Dict[str, Any]) -> InterestedParty:
        """Create a new interested party"""
        party = InterestedParty(**party_data)
        self.db.add(party)
        self.db.commit()
        self.db.refresh(party)
        return party
    
    def update_interested_party(self, party_id: int, update_data: Dict[str, Any]) -> Optional[InterestedParty]:
        """Update an interested party"""
        party = self.get_interested_party(party_id)
        if not party:
            return None
        
        for key, value in update_data.items():
            if hasattr(party, key):
                setattr(party, key, value)
        
        self.db.commit()
        self.db.refresh(party)
        return party
        
    def get_party_actions(self, party_id: int) -> List[ActionLog]:
        """Get all actions related to a specific interested party"""
        # Get actions linked through PartyAction table
        party_action_ids = self.db.query(PartyAction.action_log_id).filter(
            PartyAction.party_id == party_id
        ).all()
        action_ids = [pa.action_log_id for pa in party_action_ids]
        
        # Build query to get actions from both sources
        query_conditions = []
        
        # Add linked actions if any exist
        if action_ids:
            query_conditions.append(ActionLog.id.in_(action_ids))
            
        # Add actions with source = interested_party and source_id = party_id
        query_conditions.append(
            and_(
                ActionLog.action_source == ActionSource.INTERESTED_PARTY,
                ActionLog.source_id == party_id
            )
        )
        
        if not query_conditions:
            return []
            
        actions = self.db.query(ActionLog).filter(
            or_(*query_conditions)
        ).order_by(desc(ActionLog.created_at)).all()
        
        return actions
>>>>>>> ef72c806
<|MERGE_RESOLUTION|>--- conflicted
+++ resolved
@@ -163,7 +163,6 @@
             "analytics": analytics
         }
     
-<<<<<<< HEAD
     # SWOT Analysis Management
     def create_swot_analysis(self, analysis_data: SWOTAnalysisCreate) -> SWOTAnalysis:
         """Create a new SWOT analysis with ISO compliance features"""
@@ -617,7 +616,7 @@
             strategic_insights=strategic_insights,
             improvement_metrics=improvement_metrics
         )
-=======
+
     # Interested Parties Management
     def list_interested_parties(self) -> List[InterestedParty]:
         """List all interested parties"""
@@ -679,5 +678,4 @@
             or_(*query_conditions)
         ).order_by(desc(ActionLog.created_at)).all()
         
-        return actions
->>>>>>> ef72c806
+        return actions