--- conflicted
+++ resolved
@@ -275,43 +275,5 @@
     # Relationships
     user = relationship("User")
 
-<<<<<<< HEAD
-# Department model (if not exists)
-class Department(Base):
-    """Departments for filtering dashboard data and objectives management"""
-    __tablename__ = "departments"
-    
-    id = Column(Integer, primary_key=True, index=True)
-    department_code = Column(String(50), unique=True, index=True, nullable=False)
-    name = Column(String(200), nullable=False)
-    description = Column(Text)
-    
-    # Hierarchy support
-    parent_department_id = Column(Integer, ForeignKey("departments.id"), nullable=True)
-    
-    # Department management
-    manager_id = Column(Integer, ForeignKey("users.id"), nullable=True)
-    
-    # Status and metadata
-    status = Column(String(20), default="active")  # active, inactive, archived
-    color_code = Column(String(7), nullable=True)  # Hex color for UI display
-    
-    # Timestamps
-    created_at = Column(DateTime(timezone=True), server_default=func.now())
-    updated_at = Column(DateTime(timezone=True), onupdate=func.now())
-    created_by = Column(Integer, ForeignKey("users.id"), nullable=False)
-    
-    # Relationships
-    parent_department = relationship("Department", remote_side=[id], back_populates="child_departments")
-    child_departments = relationship("Department", back_populates="parent_department")
-    manager = relationship("User", foreign_keys=[manager_id])
-    created_by_user = relationship("User", foreign_keys=[created_by])
-    users = relationship("User", foreign_keys="User.department_id")
-    objectives = relationship("FoodSafetyObjective", foreign_keys="FoodSafetyObjective.department_id")
-    objective_targets = relationship("ObjectiveTarget", foreign_keys="ObjectiveTarget.department_id")
-    objective_progress = relationship("ObjectiveProgress", foreign_keys="ObjectiveProgress.department_id")
-    actions = relationship("ActionLog", foreign_keys="ActionLog.department_id", back_populates="department")
-=======
 # Department model is defined in app.models.departments; import it here to avoid duplicate table definitions
-from app.models.departments import Department
->>>>>>> 1ab17540
+from app.models.departments import Department